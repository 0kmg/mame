--- conflicted
+++ resolved
@@ -82,7 +82,7 @@
 	map(4, 4).rw(FUNC(mc6843_device::strb_r), FUNC(mc6843_device::sar_w));
 	map(5, 5).w (FUNC(mc6843_device::gcr_w));
 	map(6, 6).w (FUNC(mc6843_device::ccr_w));
-	map(7, 7).w (FUNC(mc6843_device::ltar_w));	
+	map(7, 7).w (FUNC(mc6843_device::ltar_w));
 }
 
 void mc6843_device::set_floppy(floppy_image_device *floppy)
@@ -396,7 +396,7 @@
 		case S_STZ_STEP:
 			if(m_floppy && !m_floppy->trk00_r()) {
 				m_floppy->stp_w(0);
-				m_floppy->stp_w(1);	
+				m_floppy->stp_w(1);
 			}
 			m_step_count --;
 			m_state = S_STZ_STEP_WAIT;
@@ -428,7 +428,7 @@
 		case S_SEEK_STEP:
 			if(m_floppy) {
 				m_floppy->stp_w(0);
-				m_floppy->stp_w(1);	
+				m_floppy->stp_w(1);
 			}
 			m_step_count --;
 			m_state = S_SEEK_STEP_WAIT;
@@ -467,7 +467,7 @@
 			} else
 				m_state = S_SRW_START;
 			break;
-			
+
 		case S_SRW_HEAD_SETTLING:
 			if(timeout) {
 				m_head_loaded = true;
@@ -490,7 +490,7 @@
 			} else
 				m_state = S_FFW_START;
 			break;
-			
+
 		case S_FFW_HEAD_SETTLING:
 			if(timeout) {
 				m_head_loaded = true;
@@ -508,14 +508,14 @@
 			m_stra &= ~SA_BUSY;
 			m_state = S_IDLE;
 			isr_raise(I_RWCE);
-			return;			
+			return;
 
 		case S_IDAM_BAD_CRC:
 			m_strb |= SB_CRC | SB_SAERR;
 			m_stra &= ~SA_BUSY;
 			m_state = S_IDLE;
 			isr_raise(I_RWCE | I_STRB);
-			return;			
+			return;
 
 		case S_IDAM_FOUND:
 			if(m_cmr & 0x20)
@@ -535,7 +535,7 @@
 			m_state = S_IDLE;
 			isr_raise(I_RWCE | I_STRB);
 			logerror("not found\n");
-			return;			
+			return;
 
 		case S_DAM_NOT_FOUND:
 			m_strb |= SB_DMERR;
@@ -607,12 +607,7 @@
 	m_timer->adjust(m_cur_live.tm - machine().time());
 }
 
-<<<<<<< HEAD
-/* bottom halves, called to continue / finish a command after some delay */
-void mc6843_device::device_timer(timer_instance const &timer, device_timer_id id, int param, void *ptr)
-=======
 void mc6843_device::live_sync()
->>>>>>> 8ed26d0e
 {
 	if(m_cur_live.state != L_IDLE && !m_cur_live.tm.is_never()) {
 		if(m_cur_live.tm > machine().time()) {
@@ -743,7 +738,7 @@
 					live_delay(L_IDLE);
 					return;
 
-				} else					
+				} else
 					m_cur_live.state = L_IDAM_CHECK_SECTOR;
 			}
 			break;
@@ -908,7 +903,7 @@
 			}
 			m_cur_live.state = L_DAM_WRITE;
 			break;
-		}				
+		}
 
 		case L_FFW_BYTE:
 			if(!m_dor_loaded)
