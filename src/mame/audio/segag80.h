// license:BSD-3-Clause
// copyright-holders:Aaron Giles
#ifndef MAME_AUDIO_SEGAG80V_H
#define MAME_AUDIO_SEGAG80V_H

#pragma once

#include "machine/i8255.h"
#include "machine/netlist.h"
#include "netlist/nl_setup.h"
#include "sound/ay8910.h"


class segag80_audio_device_base : public device_t, public device_mixer_interface
{
	using netlist_ptr = void (*)(netlist::nlparse_t &);

public:
	void write(offs_t addr, uint8_t data);
	void write_ay(offs_t addr, uint8_t data);

protected:
<<<<<<< HEAD
	virtual void device_start() override;
	virtual void device_add_mconfig(machine_config &config) override;
=======
	segag80_audio_device_base(const machine_config &mconfig, device_type type, const char *tag, device_t *owner, u32 clock, u8 lomask, u8 himask, bool haspsg, netlist_ptr netlist, double output_scale);

	virtual void device_add_mconfig(machine_config &config) override;
	virtual void device_start() override;
>>>>>>> 4954f7bc

	optional_device_array<netlist_mame_logic_input_device, 8> m_lo_input;
	optional_device_array<netlist_mame_logic_input_device, 8> m_hi_input;
	optional_device<ay8912_device> m_psg;

private:
	u8 const m_lo_mask;
	u8 const m_hi_mask;
	bool const m_has_psg;
	netlist_ptr const m_netlist;
	double const m_output_scale;
};


class elim_audio_device : public segag80_audio_device_base
{
public:
	elim_audio_device(const machine_config &mconfig, const char *tag, device_t *owner, u32 clock);
};


class zektor_audio_device : public segag80_audio_device_base
{
public:
	zektor_audio_device(const machine_config &mconfig, const char *tag, device_t *owner, u32 clock);
};


class spacfury_audio_device : public segag80_audio_device_base
{
public:
	spacfury_audio_device(const machine_config &mconfig, const char *tag, device_t *owner, u32 clock);
};


class astrob_audio_device : public segag80_audio_device_base
{
public:
	astrob_audio_device(const machine_config &mconfig, const char *tag, device_t *owner, u32 clock);
};


class spaceod_audio_device : public segag80_audio_device
{
public:
	spaceod_audio_device(const machine_config &mconfig, const char *tag, device_t *owner, u32 clock);
};


class sega005_audio_device : public device_t, public device_mixer_interface
{
public:
	sega005_audio_device(const machine_config &mconfig, const char *tag, device_t *owner, u32 clock);

	void write(offs_t addr, uint8_t data) { m_ppi->write(addr, data); }

protected:
	virtual void device_start() override;
	virtual void device_add_mconfig(machine_config &config) override;

	optional_device_array<netlist_mame_logic_input_device, 8> m_a_input;
	optional_device_array<netlist_mame_logic_input_device, 8> m_b_input;
	required_device<i8255_device> m_ppi;

private:
	void sound_a_w(u8 data);
	void sound_b_w(u8 data);
};


DECLARE_DEVICE_TYPE(ELIMINATOR_AUDIO, elim_audio_device)
DECLARE_DEVICE_TYPE(ZEKTOR_AUDIO, zektor_audio_device)
DECLARE_DEVICE_TYPE(SPACE_FURY_AUDIO, spacfury_audio_device)
DECLARE_DEVICE_TYPE(ASTRO_BLASTER_AUDIO, astrob_audio_device)
DECLARE_DEVICE_TYPE(SPACE_ODYSSEY_AUDIO, spaceod_audio_device)
DECLARE_DEVICE_TYPE(SEGA_005_AUDIO, sega005_audio_device)

#endif // MAME_AUDIO_SEGAG80V_H<|MERGE_RESOLUTION|>--- conflicted
+++ resolved
@@ -20,15 +20,10 @@
 	void write_ay(offs_t addr, uint8_t data);
 
 protected:
-<<<<<<< HEAD
+	segag80_audio_device_base(const machine_config &mconfig, device_type type, const char *tag, device_t *owner, u32 clock, u8 lomask, u8 himask, bool haspsg, netlist_ptr netlist, double output_scale);
+
 	virtual void device_start() override;
 	virtual void device_add_mconfig(machine_config &config) override;
-=======
-	segag80_audio_device_base(const machine_config &mconfig, device_type type, const char *tag, device_t *owner, u32 clock, u8 lomask, u8 himask, bool haspsg, netlist_ptr netlist, double output_scale);
-
-	virtual void device_add_mconfig(machine_config &config) override;
-	virtual void device_start() override;
->>>>>>> 4954f7bc
 
 	optional_device_array<netlist_mame_logic_input_device, 8> m_lo_input;
 	optional_device_array<netlist_mame_logic_input_device, 8> m_hi_input;
