--- conflicted
+++ resolved
@@ -52,15 +52,10 @@
 		: machine_manager(options, osd),
 		m_plugins(std::make_unique<plugin_options>()),
 		m_lua(global_alloc(lua_engine)),
-<<<<<<< HEAD
 		m_new_driver_pending(nullptr),
-		m_firstrun(true)
-{
-=======
-		m_new_driver_pending(nullptr), 
+		m_firstrun(true),
 	    m_autoboot_timer(nullptr)
-	{
->>>>>>> e8326cdc
+{
 }
 
 
@@ -293,17 +288,13 @@
 	return m_ui.get();
 }
 
-<<<<<<< HEAD
-void mame_machine_manager::ui_initialize(running_machine& machine)
-=======
 void mame_machine_manager::create_custom(running_machine& machine) 
 { 
 	// set up the cheat engine
 	m_cheat = std::make_unique<cheat_manager>(machine);
 }
 
-void mame_machine_manager::ui_initialize(running_machine& machine,bool firstrun)
->>>>>>> e8326cdc
+void mame_machine_manager::ui_initialize(running_machine& machine)
 {
 	m_ui->initialize(machine);
 
