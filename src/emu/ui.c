/*********************************************************************

    ui.c

    Functions used to handle MAME's user interface.

    Copyright Nicola Salmoria and the MAME Team.
    Visit http://mamedev.org for licensing and usage restrictions.

*********************************************************************/

#include "emu.h"
#include "emuopts.h"
#include "video/vector.h"
#include "machine/laserdsc.h"
#include "render.h"
#include "cheat.h"
#include "rendfont.h"
#include "ui.h"
#include "uiinput.h"
#include "ui/miscmenu.h"
#include "uigfx.h"
#include <ctype.h>


/***************************************************************************
    CONSTANTS
***************************************************************************/

enum
{
	LOADSAVE_NONE,
	LOADSAVE_LOAD,
	LOADSAVE_SAVE
};


/***************************************************************************
    LOCAL VARIABLES
***************************************************************************/

/* list of natural keyboard keys that are not associated with UI_EVENT_CHARs */
static const input_item_id non_char_keys[] =
{
	ITEM_ID_ESC,
	ITEM_ID_F1,
	ITEM_ID_F2,
	ITEM_ID_F3,
	ITEM_ID_F4,
	ITEM_ID_F5,
	ITEM_ID_F6,
	ITEM_ID_F7,
	ITEM_ID_F8,
	ITEM_ID_F9,
	ITEM_ID_F10,
	ITEM_ID_F11,
	ITEM_ID_F12,
	ITEM_ID_NUMLOCK,
	ITEM_ID_0_PAD,
	ITEM_ID_1_PAD,
	ITEM_ID_2_PAD,
	ITEM_ID_3_PAD,
	ITEM_ID_4_PAD,
	ITEM_ID_5_PAD,
	ITEM_ID_6_PAD,
	ITEM_ID_7_PAD,
	ITEM_ID_8_PAD,
	ITEM_ID_9_PAD,
	ITEM_ID_DEL_PAD,
	ITEM_ID_PLUS_PAD,
	ITEM_ID_MINUS_PAD,
	ITEM_ID_INSERT,
	ITEM_ID_DEL,
	ITEM_ID_HOME,
	ITEM_ID_END,
	ITEM_ID_PGUP,
	ITEM_ID_PGDN,
	ITEM_ID_UP,
	ITEM_ID_DOWN,
	ITEM_ID_LEFT,
	ITEM_ID_RIGHT,
	ITEM_ID_PAUSE,
	ITEM_ID_CANCEL
};

/***************************************************************************
    GLOBAL VARIABLES
***************************************************************************/

/* font for rendering */
static render_font *ui_font;

/* current UI handler */
static UINT32 (*ui_handler_callback)(running_machine &, render_container *, UINT32);
static UINT32 ui_handler_param;

/* flag to track single stepping */
static bool single_step;

/* FPS counter display */
static int showfps;
static osd_ticks_t showfps_end;

/* profiler display */
static bool show_profiler;

/* popup text display */
static osd_ticks_t popup_text_end;

/* messagebox buffer */
static astring messagebox_text;
static rgb_t messagebox_backcolor;

/* slider info */
static slider_state *slider_list;
static slider_state *slider_current;

/* natural keyboard info */
static bool ui_use_natural_keyboard;
static UINT8 non_char_keys_down[(ARRAY_LENGTH(non_char_keys) + 7) / 8];


static render_texture *ui_mouse_arrow_texture;
static bool ui_mouse_show;
/***************************************************************************
    FUNCTION PROTOTYPES
***************************************************************************/

static void ui_exit(running_machine &machine);

/* text generators */
static astring &disclaimer_string(running_machine &machine, astring &buffer);
static astring &warnings_string(running_machine &machine, astring &buffer);

/* UI handlers */
static UINT32 handler_messagebox(running_machine &machine, render_container *container, UINT32 state);
static UINT32 handler_messagebox_ok(running_machine &machine, render_container *container, UINT32 state);
static UINT32 handler_messagebox_anykey(running_machine &machine, render_container *container, UINT32 state);
static UINT32 handler_ingame(running_machine &machine, render_container *container, UINT32 state);
static UINT32 handler_load_save(running_machine &machine, render_container *container, UINT32 state);
static UINT32 handler_confirm_quit(running_machine &machine, render_container *container, UINT32 state);

/* slider controls */
static slider_state *slider_alloc(running_machine &machine, const char *title, INT32 minval, INT32 defval, INT32 maxval, INT32 incval, slider_update update, void *arg);
static slider_state *slider_init(running_machine &machine);
static INT32 slider_volume(running_machine &machine, void *arg, astring *string, INT32 newval);
static INT32 slider_mixervol(running_machine &machine, void *arg, astring *string, INT32 newval);
static INT32 slider_adjuster(running_machine &machine, void *arg, astring *string, INT32 newval);
static INT32 slider_overclock(running_machine &machine, void *arg, astring *string, INT32 newval);
static INT32 slider_refresh(running_machine &machine, void *arg, astring *string, INT32 newval);
static INT32 slider_brightness(running_machine &machine, void *arg, astring *string, INT32 newval);
static INT32 slider_contrast(running_machine &machine, void *arg, astring *string, INT32 newval);
static INT32 slider_gamma(running_machine &machine, void *arg, astring *string, INT32 newval);
static INT32 slider_xscale(running_machine &machine, void *arg, astring *string, INT32 newval);
static INT32 slider_yscale(running_machine &machine, void *arg, astring *string, INT32 newval);
static INT32 slider_xoffset(running_machine &machine, void *arg, astring *string, INT32 newval);
static INT32 slider_yoffset(running_machine &machine, void *arg, astring *string, INT32 newval);
static INT32 slider_overxscale(running_machine &machine, void *arg, astring *string, INT32 newval);
static INT32 slider_overyscale(running_machine &machine, void *arg, astring *string, INT32 newval);
static INT32 slider_overxoffset(running_machine &machine, void *arg, astring *string, INT32 newval);
static INT32 slider_overyoffset(running_machine &machine, void *arg, astring *string, INT32 newval);
static INT32 slider_flicker(running_machine &machine, void *arg, astring *string, INT32 newval);
static INT32 slider_beam(running_machine &machine, void *arg, astring *string, INT32 newval);
static char *slider_get_screen_desc(screen_device &screen);
#ifdef MAME_DEBUG
static INT32 slider_crossscale(running_machine &machine, void *arg, astring *string, INT32 newval);
static INT32 slider_crossoffset(running_machine &machine, void *arg, astring *string, INT32 newval);
#endif


/***************************************************************************
    INLINE FUNCTIONS
***************************************************************************/

/*-------------------------------------------------
    ui_set_handler - set a callback/parameter
    pair for the current UI handler
-------------------------------------------------*/

INLINE UINT32 ui_set_handler(UINT32 (*callback)(running_machine &, render_container *, UINT32), UINT32 param)
{
	ui_handler_callback = callback;
	ui_handler_param = param;
	return param;
}


/*-------------------------------------------------
    is_breakable_char - is a given unicode
    character a possible line break?
-------------------------------------------------*/

INLINE int is_breakable_char(unicode_char ch)
{
	/* regular spaces and hyphens are breakable */
	if (ch == ' ' || ch == '-')
		return TRUE;

	/* In the following character sets, any character is breakable:
	    Hiragana (3040-309F)
	    Katakana (30A0-30FF)
	    Bopomofo (3100-312F)
	    Hangul Compatibility Jamo (3130-318F)
	    Kanbun (3190-319F)
	    Bopomofo Extended (31A0-31BF)
	    CJK Strokes (31C0-31EF)
	    Katakana Phonetic Extensions (31F0-31FF)
	    Enclosed CJK Letters and Months (3200-32FF)
	    CJK Compatibility (3300-33FF)
	    CJK Unified Ideographs Extension A (3400-4DBF)
	    Yijing Hexagram Symbols (4DC0-4DFF)
	    CJK Unified Ideographs (4E00-9FFF) */
	if (ch >= 0x3040 && ch <= 0x9fff)
		return TRUE;

	/* Hangul Syllables (AC00-D7AF) are breakable */
	if (ch >= 0xac00 && ch <= 0xd7af)
		return TRUE;

	/* CJK Compatibility Ideographs (F900-FAFF) are breakable */
	if (ch >= 0xf900 && ch <= 0xfaff)
		return TRUE;

	return FALSE;
}



/***************************************************************************
    CORE IMPLEMENTATION
***************************************************************************/

/*-------------------------------------------------
    ui_init - set up the user interface
-------------------------------------------------*/
static const UINT32 mouse_bitmap[] = {
	0x00ffffff,0x00ffffff,0x00ffffff,0x00ffffff,0x00ffffff,0x00ffffff,0x00ffffff,0x00ffffff,0x00ffffff,0x00ffffff,0x00ffffff,0x00ffffff,0x00ffffff,0x00ffffff,0x00ffffff,0x00ffffff,0x00ffffff,0x00ffffff,0x00ffffff,0x00ffffff,0x00ffffff,0x00ffffff,0x00ffffff,0x00ffffff,0x00ffffff,0x00ffffff,0x00ffffff,0x00ffffff,0x00ffffff,0x00ffffff,0x00ffffff,0x00ffffff,
	0x09a46f30,0x81ac7c43,0x24af8049,0x00ad7d45,0x00a8753a,0x00a46f30,0x009f6725,0x009b611c,0x00985b14,0x0095560d,0x00935308,0x00915004,0x00904e02,0x008f4e01,0x008f4d00,0x008f4d00,0x00ffffff,0x00ffffff,0x00ffffff,0x00ffffff,0x00ffffff,0x00ffffff,0x00ffffff,0x00ffffff,0x00ffffff,0x00ffffff,0x00ffffff,0x00ffffff,0x00ffffff,0x00ffffff,0x00ffffff,0x00ffffff,
	0x00a16a29,0xa2aa783d,0xffbb864a,0xc0b0824c,0x5aaf7f48,0x09ac7b42,0x00a9773c,0x00a67134,0x00a26b2b,0x009e6522,0x009a5e19,0x00965911,0x0094550b,0x00925207,0x00915004,0x008f4e01,0x00ffffff,0x00ffffff,0x00ffffff,0x00ffffff,0x00ffffff,0x00ffffff,0x00ffffff,0x00ffffff,0x00ffffff,0x00ffffff,0x00ffffff,0x00ffffff,0x00ffffff,0x00ffffff,0x00ffffff,0x00ffffff,
	0x009a5e18,0x39a06827,0xffb97c34,0xffe8993c,0xffc88940,0xedac7c43,0x93ad7c44,0x2dac7c43,0x00ab793f,0x00a87438,0x00a46f30,0x00a06827,0x009c611d,0x00985c15,0x0095570e,0x00935309,0x00ffffff,0x00ffffff,0x00ffffff,0x00ffffff,0x00ffffff,0x00ffffff,0x00ffffff,0x00ffffff,0x00ffffff,0x00ffffff,0x00ffffff,0x00ffffff,0x00ffffff,0x00ffffff,0x00ffffff,0x00ffffff,
	0x00935308,0x00965810,0xcc9a5e19,0xffe78a21,0xfffb9929,0xfff49931,0xffd88e39,0xffb9813f,0xc9ac7c43,0x66ad7c44,0x0cac7a41,0x00a9773c,0x00a67134,0x00a26b2b,0x009e6522,0x009a5e19,0x00ffffff,0x00ffffff,0x00ffffff,0x00ffffff,0x00ffffff,0x00ffffff,0x00ffffff,0x00ffffff,0x00ffffff,0x00ffffff,0x00ffffff,0x00ffffff,0x00ffffff,0x00ffffff,0x00ffffff,0x00ffffff,
	0x008f4e01,0x00904e02,0x60925106,0xffba670a,0xfff88b11,0xfff98f19,0xfff99422,0xfff9982b,0xffe89434,0xffc9883c,0xf3ac7a41,0x9cad7c44,0x39ac7c43,0x00ab7a40,0x00a87539,0x00a56f31,0x00ffffff,0x00ffffff,0x00ffffff,0x00ffffff,0x00ffffff,0x00ffffff,0x00ffffff,0x00ffffff,0x00ffffff,0x00ffffff,0x00ffffff,0x00ffffff,0x00ffffff,0x00ffffff,0x00ffffff,0x00ffffff,
	0x008e4d00,0x008e4d00,0x098e4d00,0xea8f4d00,0xffee7f03,0xfff68407,0xfff6870d,0xfff78b15,0xfff78f1d,0xfff79426,0xfff49730,0xffd98d38,0xffbc823f,0xd2ac7c43,0x6fad7c44,0x12ac7b42,0x00ffffff,0x00ffffff,0x00ffffff,0x00ffffff,0x00ffffff,0x00ffffff,0x00ffffff,0x00ffffff,0x00ffffff,0x00ffffff,0x00ffffff,0x00ffffff,0x00ffffff,0x00ffffff,0x00ffffff,0x00ffffff,
	0x008e4d00,0x008e4d00,0x008e4c00,0x8a8e4c00,0xffc46800,0xfff37e00,0xfff37f02,0xfff38106,0xfff3830a,0xfff48711,0xfff48b19,0xfff58f21,0xfff5942b,0xffe79134,0xffcb863b,0xf9ac7a41,0xa5ac7c43,0x3fac7c43,0x00ffffff,0x00ffffff,0x00ffffff,0x00ffffff,0x00ffffff,0x00ffffff,0x00ffffff,0x00ffffff,0x00ffffff,0x00ffffff,0x00ffffff,0x00ffffff,0x00ffffff,0x00ffffff,
	0x008e4d00,0x008e4d00,0x008e4c00,0x218d4c00,0xfc8e4c00,0xffee7a00,0xfff07c00,0xfff17c00,0xfff17d02,0xfff17e04,0xfff18008,0xfff2830d,0xfff28614,0xfff38a1c,0xfff38f25,0xfff2932e,0xffd98b37,0xffbc813e,0xdbac7c43,0x78ad7c44,0x15ac7b42,0x00ffffff,0x00ffffff,0x00ffffff,0x00ffffff,0x00ffffff,0x00ffffff,0x00ffffff,0x00ffffff,0x00ffffff,0x00ffffff,0x00ffffff,
	0x008e4d00,0x008e4d00,0x008e4d00,0x008e4c00,0xb18d4c00,0xffcf6b00,0xffed7900,0xffed7900,0xffee7900,0xffee7a01,0xffee7a01,0xffee7b03,0xffee7c06,0xffef7e0a,0xffef8110,0xfff08618,0xfff08a20,0xfff18f2a,0xffe78f33,0xffcc863b,0xfcab7a40,0xaeac7c43,0x4bac7c43,0x00ffffff,0x00ffffff,0x00ffffff,0x00ffffff,0x00ffffff,0x00ffffff,0x00ffffff,0x00ffffff,0x00ffffff,
	0x008f4d00,0x008e4d00,0x008e4d00,0x008e4c00,0x488d4c00,0xffa85800,0xffe97500,0xffea7600,0xffea7600,0xffeb7600,0xffeb7600,0xffeb7600,0xffeb7701,0xffeb7702,0xffeb7804,0xffec7a07,0xffec7d0d,0xffec8013,0xffed851c,0xffee8a25,0xffee8f2e,0xffd98937,0xffbe813d,0xe4ab7a40,0x81ab7a40,0x1ba9763b,0x00ffffff,0x00ffffff,0x00ffffff,0x00ffffff,0x00ffffff,0x00ffffff,
	0x008f4d00,0x008e4d00,0x008e4d00,0x008e4c00,0x008d4c00,0xdb8d4c00,0xffd86c00,0xffe77300,0xffe77300,0xffe87300,0xffe87300,0xffe87300,0xffe87300,0xffe87300,0xffe87401,0xffe87401,0xffe87503,0xffe97606,0xffe9780a,0xffe97c10,0xffea7f16,0xffeb831d,0xffeb8623,0xffe48426,0xffc67725,0xffa5661f,0xb7985c15,0x54935309,0x038e4d00,0x00ffffff,0x00ffffff,0x00ffffff,
	0x008f4d00,0x008e4d00,0x008e4d00,0x008e4d00,0x008e4c00,0x6f8d4c00,0xffb25b00,0xffe36f00,0xffe47000,0xffe47000,0xffe57000,0xffe57000,0xffe57000,0xffe57000,0xffe57000,0xffe57000,0xffe57000,0xffe57000,0xffe57101,0xffe57000,0xffe47000,0xffe16e00,0xffde6c00,0xffd86900,0xffd06600,0xffc76200,0xffaa5500,0xff8a4800,0xea743f00,0x5a7a4200,0x00ffffff,0x00ffffff,
	0x008f4d00,0x008f4d00,0x008e4d00,0x008e4d00,0x008e4c00,0x0f8d4c00,0xf38d4c00,0xffdc6a00,0xffe16d00,0xffe16d00,0xffe26d00,0xffe26d00,0xffe26d00,0xffe26d00,0xffe26d00,0xffe16d00,0xffe06c00,0xffde6b00,0xffd96900,0xffd16500,0xffc76000,0xffb95900,0xffab5200,0xff9c4b00,0xff894300,0xff6b3600,0xf9512c00,0xa5542d00,0x3c5e3200,0x00ffffff,0x00ffffff,0x00ffffff,
	0x008f4d00,0x008f4d00,0x008e4d00,0x008e4d00,0x008e4c00,0x008d4c00,0x968d4c00,0xffbc5d00,0xffde6a00,0xffde6a00,0xffde6a00,0xffdf6a00,0xffdf6a00,0xffdf6a00,0xffde6a00,0xffdc6800,0xffd66600,0xffcc6100,0xffbf5b00,0xffaf5300,0xff9d4a00,0xff8a4200,0xff6d3500,0xff502900,0xe7402300,0x7b3f2200,0x15442500,0x00ffffff,0x00ffffff,0x00ffffff,0x00ffffff,0x00ffffff,
	0x008f4d00,0x008f4d00,0x008f4d00,0x008e4d00,0x008e4d00,0x008e4c00,0x2a8d4c00,0xff9b5000,0xffda6600,0xffdb6700,0xffdb6700,0xffdc6700,0xffdc6700,0xffdb6700,0xffd96500,0xffd16200,0xffc25b00,0xffad5100,0xff974700,0xff7f3c00,0xff602f00,0xff472500,0xbd3d2100,0x513d2100,0x00ffffff,0x00ffffff,0x00ffffff,0x00ffffff,0x00ffffff,0x00ffffff,0x00ffffff,0x00ffffff,
	0x008f4d00,0x008f4d00,0x008f4d00,0x008e4d00,0x008e4d00,0x008e4c00,0x008e4c00,0xc08d4c00,0xffc35c00,0xffd76300,0xffd76300,0xffd86300,0xffd86300,0xffd76300,0xffd06000,0xffc05800,0xffa54c00,0xff7f3b00,0xff582c00,0xf03f2200,0x903c2000,0x2a3e2100,0x00ffffff,0x00ffffff,0x00ffffff,0x00ffffff,0x00ffffff,0x00ffffff,0x00ffffff,0x00ffffff,0x00ffffff,0x00ffffff,
	0x008f4d00,0x008f4d00,0x008f4d00,0x008f4d00,0x008e4d00,0x008e4d00,0x008e4c00,0x548d4c00,0xffa55200,0xffd35f00,0xffd46000,0xffd46000,0xffd46000,0xffd25e00,0xffc65900,0xffac4e00,0xff833c00,0xe7472600,0x693c2000,0x0c3d2100,0x00ffffff,0x00ffffff,0x00ffffff,0x00ffffff,0x00ffffff,0x00ffffff,0x00ffffff,0x00ffffff,0x00ffffff,0x00ffffff,0x00ffffff,0x00ffffff,
	0x008f4d00,0x008f4d00,0x008f4d00,0x008f4d00,0x008e4d00,0x008e4d00,0x008e4c00,0x038d4c00,0xe48d4c00,0xffc95a00,0xffd15d00,0xffd15d00,0xffd15d00,0xffcb5a00,0xffb95200,0xff984300,0xff5f2e00,0x723f2200,0x00ffffff,0x00ffffff,0x00ffffff,0x00ffffff,0x00ffffff,0x00ffffff,0x00ffffff,0x00ffffff,0x00ffffff,0x00ffffff,0x00ffffff,0x00ffffff,0x00ffffff,0x00ffffff,
	0x008f4d00,0x008f4d00,0x008f4d00,0x008f4d00,0x008e4d00,0x008e4d00,0x008e4d00,0x008e4c00,0x7b8d4c00,0xffad5200,0xffce5a00,0xffce5a00,0xffcd5900,0xffc35500,0xffaa4a00,0xff853a00,0xf9472600,0x15432400,0x00ffffff,0x00ffffff,0x00ffffff,0x00ffffff,0x00ffffff,0x00ffffff,0x00ffffff,0x00ffffff,0x00ffffff,0x00ffffff,0x00ffffff,0x00ffffff,0x00ffffff,0x00ffffff,
	0x008f4d00,0x008f4d00,0x008f4d00,0x008f4d00,0x008f4d00,0x008e4d00,0x008e4d00,0x008e4c00,0x188d4c00,0xf98e4c00,0xffc95600,0xffcb5700,0xffc75500,0xffb94f00,0xff9b4200,0xff6c3100,0xab442500,0x00ffffff,0x00ffffff,0x00ffffff,0x00ffffff,0x00ffffff,0x00ffffff,0x00ffffff,0x00ffffff,0x00ffffff,0x00ffffff,0x00ffffff,0x00ffffff,0x00ffffff,0x00ffffff,0x00ffffff,
	0x008f4d00,0x008f4d00,0x008f4d00,0x008f4d00,0x008f4d00,0x008e4d00,0x008e4d00,0x008e4d00,0x008e4c00,0xa58d4c00,0xffb35000,0xffc75300,0xffc05000,0xffac4800,0xff8b3a00,0xff542a00,0x45462500,0x00ffffff,0x00ffffff,0x00ffffff,0x00ffffff,0x00ffffff,0x00ffffff,0x00ffffff,0x00ffffff,0x00ffffff,0x00ffffff,0x00ffffff,0x00ffffff,0x00ffffff,0x00ffffff,0x00ffffff,
	0x008f4d00,0x008f4d00,0x008f4d00,0x008f4d00,0x008f4d00,0x008f4d00,0x008e4d00,0x008e4d00,0x008e4c00,0x398d4c00,0xff994d00,0xffc24f00,0xffb74b00,0xff9e4000,0xff763200,0xde472600,0x03492800,0x00ffffff,0x00ffffff,0x00ffffff,0x00ffffff,0x00ffffff,0x00ffffff,0x00ffffff,0x00ffffff,0x00ffffff,0x00ffffff,0x00ffffff,0x00ffffff,0x00ffffff,0x00ffffff,0x00ffffff,
	0x008f4d00,0x008f4d00,0x008f4d00,0x008f4d00,0x008f4d00,0x008f4d00,0x008e4d00,0x008e4d00,0x008e4c00,0x008e4c00,0xcf8d4c00,0xffb24b00,0xffab4500,0xff8d3900,0xff5e2b00,0x7e452500,0x00ffffff,0x00ffffff,0x00ffffff,0x00ffffff,0x00ffffff,0x00ffffff,0x00ffffff,0x00ffffff,0x00ffffff,0x00ffffff,0x00ffffff,0x00ffffff,0x00ffffff,0x00ffffff,0x00ffffff,0x00ffffff,
	0x008f4d00,0x008f4d00,0x008f4d00,0x008f4d00,0x008f4d00,0x008f4d00,0x008e4d00,0x008e4d00,0x008e4d00,0x008e4c00,0x638d4c00,0xff984800,0xffa03f00,0xff7e3200,0xfc492800,0x1b472600,0x00ffffff,0x00ffffff,0x00ffffff,0x00ffffff,0x00ffffff,0x00ffffff,0x00ffffff,0x00ffffff,0x00ffffff,0x00ffffff,0x00ffffff,0x00ffffff,0x00ffffff,0x00ffffff,0x00ffffff,0x00ffffff,
	0x008f4d00,0x008f4d00,0x008f4d00,0x008f4d00,0x008f4d00,0x008f4d00,0x008f4d00,0x008e4d00,0x008e4d00,0x008e4c00,0x098b4b00,0xed824600,0xff903800,0xff692c00,0xb4462600,0x004c2900,0x00ffffff,0x00ffffff,0x00ffffff,0x00ffffff,0x00ffffff,0x00ffffff,0x00ffffff,0x00ffffff,0x00ffffff,0x00ffffff,0x00ffffff,0x00ffffff,0x00ffffff,0x00ffffff,0x00ffffff,0x00ffffff,
	0x008f4d00,0x008f4d00,0x008f4d00,0x008f4d00,0x008f4d00,0x008f4d00,0x008f4d00,0x008e4d00,0x008e4d00,0x008e4c00,0x008a4a00,0x8a7e4400,0xff793500,0xff572900,0x51472600,0x00542d00,0x00ffffff,0x00ffffff,0x00ffffff,0x00ffffff,0x00ffffff,0x00ffffff,0x00ffffff,0x00ffffff,0x00ffffff,0x00ffffff,0x00ffffff,0x00ffffff,0x00ffffff,0x00ffffff,0x00ffffff,0x00ffffff,
	0x008f4d00,0x008f4d00,0x008f4d00,0x008f4d00,0x008f4d00,0x008f4d00,0x008f4d00,0x008f4d00,0x008e4d00,0x008d4c00,0x00884900,0x247a4200,0xfc633500,0xe74f2a00,0x034d2900,0x005e3300,0x00ffffff,0x00ffffff,0x00ffffff,0x00ffffff,0x00ffffff,0x00ffffff,0x00ffffff,0x00ffffff,0x00ffffff,0x00ffffff,0x00ffffff,0x00ffffff,0x00ffffff,0x00ffffff,0x00ffffff,0x00ffffff,
	0x008f4d00,0x008f4d00,0x008f4d00,0x008f4d00,0x008f4d00,0x008f4d00,0x008f4d00,0x008f4d00,0x008e4d00,0x008d4c00,0x00884900,0x00794100,0xb4643600,0x87552e00,0x00593000,0x006b3900,0x00ffffff,0x00ffffff,0x00ffffff,0x00ffffff,0x00ffffff,0x00ffffff,0x00ffffff,0x00ffffff,0x00ffffff,0x00ffffff,0x00ffffff,0x00ffffff,0x00ffffff,0x00ffffff,0x00ffffff,0x00ffffff,
	0x008f4d00,0x008f4d00,0x008f4d00,0x008f4d00,0x008f4d00,0x008f4d00,0x008f4d00,0x008f4d00,0x008f4d00,0x008d4c00,0x00884900,0x007c4300,0x486d3b00,0x24643600,0x00693800,0x00774000,0x00ffffff,0x00ffffff,0x00ffffff,0x00ffffff,0x00ffffff,0x00ffffff,0x00ffffff,0x00ffffff,0x00ffffff,0x00ffffff,0x00ffffff,0x00ffffff,0x00ffffff,0x00ffffff,0x00ffffff,0x00ffffff,
	0x00ffffff,0x00ffffff,0x00ffffff,0x00ffffff,0x00ffffff,0x00ffffff,0x00ffffff,0x00ffffff,0x00ffffff,0x00ffffff,0x00ffffff,0x00ffffff,0x00ffffff,0x00ffffff,0x00ffffff,0x00ffffff,0x00ffffff,0x00ffffff,0x00ffffff,0x00ffffff,0x00ffffff,0x00ffffff,0x00ffffff,0x00ffffff,0x00ffffff,0x00ffffff,0x00ffffff,0x00ffffff,0x00ffffff,0x00ffffff,0x00ffffff,0x00ffffff,
	0x00ffffff,0x00ffffff,0x00ffffff,0x00ffffff,0x00ffffff,0x00ffffff,0x00ffffff,0x00ffffff,0x00ffffff,0x00ffffff,0x00ffffff,0x00ffffff,0x00ffffff,0x00ffffff,0x00ffffff,0x00ffffff,0x00ffffff,0x00ffffff,0x00ffffff,0x00ffffff,0x00ffffff,0x00ffffff,0x00ffffff,0x00ffffff,0x00ffffff,0x00ffffff,0x00ffffff,0x00ffffff,0x00ffffff,0x00ffffff,0x00ffffff,0x00ffffff
};

int ui_init(running_machine &machine)
{
	/* make sure we clean up after ourselves */
	machine.add_notifier(MACHINE_NOTIFY_EXIT, machine_notify_delegate(FUNC(ui_exit), &machine));

	/* initialize the other UI bits */
	ui_menu::init(machine);
	ui_gfx_init(machine);

	/* reset globals */
	single_step = false;
	ui_set_handler(handler_messagebox, 0);
	/* retrieve options */
	ui_use_natural_keyboard = machine.options().natural_keyboard();
	bitmap_argb32 *ui_mouse_bitmap = auto_alloc(machine, bitmap_argb32(32, 32));
	UINT32 *dst = &ui_mouse_bitmap->pix32(0);
	memcpy(dst,mouse_bitmap,32*32*sizeof(UINT32));
	ui_mouse_arrow_texture = machine.render().texture_alloc();
	ui_mouse_arrow_texture->set_bitmap(*ui_mouse_bitmap, ui_mouse_bitmap->cliprect(), TEXFORMAT_ARGB32);
	return 0;
}


/*-------------------------------------------------
    ui_exit - clean up ourselves on exit
-------------------------------------------------*/

static void ui_exit(running_machine &machine)
{
	machine.render().texture_free(ui_mouse_arrow_texture);
	/* free the font */
	machine.render().font_free(ui_font);
	ui_font = NULL;
}


/*-------------------------------------------------
    ui_initialize - initialize ui lists
-------------------------------------------------*/

void ui_initialize(running_machine &machine)
{
	/* initialize the on-screen display system */
	slider_list = slider_current = slider_init(machine);
}

/*-------------------------------------------------
    ui_display_startup_screens - display the
    various startup screens
-------------------------------------------------*/

int ui_display_startup_screens(running_machine &machine, int first_time, int show_disclaimer)
{
	const int maxstate = 3;
	int str = machine.options().seconds_to_run();
	int show_gameinfo = !machine.options().skip_gameinfo();
	int show_warnings = TRUE;
	int state;

	/* disable everything if we are using -str for 300 or fewer seconds, or if we're the empty driver,
	   or if we are debugging */
	if (!first_time || (str > 0 && str < 60*5) || &machine.system() == &GAME_NAME(___empty) || (machine.debug_flags & DEBUG_FLAG_ENABLED) != 0)
		show_gameinfo = show_warnings = show_disclaimer = FALSE;

	/* loop over states */
	ui_set_handler(handler_ingame, 0);
	for (state = 0; state < maxstate && !machine.scheduled_event_pending() && !ui_menu::stack_has_special_main_menu(); state++)
	{
		/* default to standard colors */
		messagebox_backcolor = UI_BACKGROUND_COLOR;

		/* pick the next state */
		switch (state)
		{
			case 0:
				if (show_disclaimer && disclaimer_string(machine, messagebox_text).len() > 0)
					ui_set_handler(handler_messagebox_ok, 0);
				break;

			case 1:
				if (show_warnings && warnings_string(machine, messagebox_text).len() > 0)
				{
					ui_set_handler(handler_messagebox_ok, 0);
					if (machine.system().flags & (GAME_WRONG_COLORS | GAME_IMPERFECT_COLORS | GAME_REQUIRES_ARTWORK | GAME_IMPERFECT_GRAPHICS | GAME_IMPERFECT_SOUND | GAME_IMPERFECT_KEYBOARD | GAME_NO_SOUND))
						messagebox_backcolor = UI_YELLOW_COLOR;
					if (machine.system().flags & (GAME_NOT_WORKING | GAME_UNEMULATED_PROTECTION | GAME_MECHANICAL))
						messagebox_backcolor = UI_RED_COLOR;
				}
				break;

			case 2:
				if (show_gameinfo && game_info_astring(machine, messagebox_text).len() > 0)
					ui_set_handler(handler_messagebox_anykey, 0);
				break;
		}

		/* clear the input memory */
		machine.input().reset_polling();
		while (machine.input().poll_switches() != INPUT_CODE_INVALID) ;

		/* loop while we have a handler */
		while (ui_handler_callback != handler_ingame && !machine.scheduled_event_pending() && !ui_menu::stack_has_special_main_menu())
			machine.video().frame_update();

		/* clear the handler and force an update */
		ui_set_handler(handler_ingame, 0);
		machine.video().frame_update();
	}

	/* if we're the empty driver, force the menus on */
	if (ui_menu::stack_has_special_main_menu())
		ui_set_handler(ui_menu::ui_handler, 0);

	return 0;
}


/*-------------------------------------------------
    ui_set_startup_text - set the text to display
    at startup
-------------------------------------------------*/

void ui_set_startup_text(running_machine &machine, const char *text, int force)
{
	static osd_ticks_t lastupdatetime = 0;
	osd_ticks_t curtime = osd_ticks();

	/* copy in the new text */
	messagebox_text.cpy(text);
	messagebox_backcolor = UI_BACKGROUND_COLOR;

	/* don't update more than 4 times/second */
	if (force || (curtime - lastupdatetime) > osd_ticks_per_second() / 4)
	{
		lastupdatetime = curtime;
		machine.video().frame_update();
	}
}


/*-------------------------------------------------
    ui_update_and_render - update the UI and
    render it; called by video.c
-------------------------------------------------*/

void ui_update_and_render(running_machine &machine, render_container *container)
{
	/* always start clean */
	container->empty();

	/* if we're paused, dim the whole screen */
	if (machine.phase() >= MACHINE_PHASE_RESET && (single_step || machine.paused()))
	{
		int alpha = (1.0f - machine.options().pause_brightness()) * 255.0f;
		if (ui_menu::stack_has_special_main_menu())
			alpha = 255;
		if (alpha > 255)
			alpha = 255;
		if (alpha >= 0)
			container->add_rect(0.0f, 0.0f, 1.0f, 1.0f, MAKE_ARGB(alpha,0x00,0x00,0x00), PRIMFLAG_BLENDMODE(BLENDMODE_ALPHA));
	}

	/* render any cheat stuff at the bottom */
	if (machine.phase() >= MACHINE_PHASE_RESET)
		machine.cheat().render_text(*container);

	/* call the current UI handler */
	assert(ui_handler_callback != NULL);
	ui_handler_param = (*ui_handler_callback)(machine, container, ui_handler_param);

	/* display any popup messages */
	if (osd_ticks() < popup_text_end)
		ui_draw_text_box(container, messagebox_text, JUSTIFY_CENTER, 0.5f, 0.9f, messagebox_backcolor);
	else
		popup_text_end = 0;

	if (ui_mouse_show || (ui_is_menu_active() && machine.options().ui_mouse()))
	{
		INT32 mouse_target_x, mouse_target_y;
		bool mouse_button;
		render_target *mouse_target = ui_input_find_mouse(machine, &mouse_target_x, &mouse_target_y, &mouse_button);

		if (mouse_target != NULL)
		{
			float mouse_y=-1,mouse_x=-1;
			if (mouse_target->map_point_container(mouse_target_x, mouse_target_y, *container, mouse_x, mouse_y)) {
				container->add_quad(mouse_x,mouse_y,mouse_x + 0.05*container->manager().ui_aspect(),mouse_y + 0.05,UI_TEXT_COLOR,ui_mouse_arrow_texture,PRIMFLAG_BLENDMODE(BLENDMODE_ALPHA));
			}
		}
	}

	/* cancel takes us back to the ingame handler */
	if (ui_handler_param == UI_HANDLER_CANCEL)
		ui_set_handler(handler_ingame, 0);
}


/*-------------------------------------------------
    ui_get_font - return the UI font
-------------------------------------------------*/

render_font *ui_get_font(running_machine &machine)
{
	/* allocate the font and messagebox string */
	if (ui_font == NULL)
		ui_font = machine.render().font_alloc(machine.options().ui_font());
	return ui_font;
}


/*-------------------------------------------------
    ui_get_line_height - return the current height
    of a line
-------------------------------------------------*/

float ui_get_line_height(running_machine &machine)
{
	INT32 raw_font_pixel_height = ui_get_font(machine)->pixel_height();
	render_target &ui_target = machine.render().ui_target();
	INT32 target_pixel_height = ui_target.height();
	float one_to_one_line_height;
	float scale_factor;

	/* compute the font pixel height at the nominal size */
	one_to_one_line_height = (float)raw_font_pixel_height / (float)target_pixel_height;

	/* determine the scale factor */
	scale_factor = UI_TARGET_FONT_HEIGHT / one_to_one_line_height;

	/* if our font is small-ish, do integral scaling */
	if (raw_font_pixel_height < 24)
	{
		/* do we want to scale smaller? only do so if we exceed the threshhold */
		if (scale_factor <= 1.0f)
		{
			if (one_to_one_line_height < UI_MAX_FONT_HEIGHT || raw_font_pixel_height < 12)
				scale_factor = 1.0f;
		}

		/* otherwise, just ensure an integral scale factor */
		else
			scale_factor = floor(scale_factor);
	}

	/* otherwise, just make sure we hit an even number of pixels */
	else
	{
		INT32 height = scale_factor * one_to_one_line_height * (float)target_pixel_height;
		scale_factor = (float)height / (one_to_one_line_height * (float)target_pixel_height);
	}

	return scale_factor * one_to_one_line_height;
}


/*-------------------------------------------------
    ui_get_char_width - return the width of a
    single character
-------------------------------------------------*/

float ui_get_char_width(running_machine &machine, unicode_char ch)
{
	return ui_get_font(machine)->char_width(ui_get_line_height(machine), machine.render().ui_aspect(), ch);
}


/*-------------------------------------------------
    ui_get_string_width - return the width of a
    character string
-------------------------------------------------*/

float ui_get_string_width(running_machine &machine, const char *s)
{
	return ui_get_font(machine)->utf8string_width(ui_get_line_height(machine), machine.render().ui_aspect(), s);
}


/*-------------------------------------------------
    ui_draw_outlined_box - add primitives to draw
    an outlined box with the given background
    color
-------------------------------------------------*/

void ui_draw_outlined_box(render_container *container, float x0, float y0, float x1, float y1, rgb_t backcolor)
{
	container->add_rect(x0, y0, x1, y1, backcolor, PRIMFLAG_BLENDMODE(BLENDMODE_ALPHA));
	container->add_line(x0, y0, x1, y0, UI_LINE_WIDTH, UI_BORDER_COLOR, PRIMFLAG_BLENDMODE(BLENDMODE_ALPHA));
	container->add_line(x1, y0, x1, y1, UI_LINE_WIDTH, UI_BORDER_COLOR, PRIMFLAG_BLENDMODE(BLENDMODE_ALPHA));
	container->add_line(x1, y1, x0, y1, UI_LINE_WIDTH, UI_BORDER_COLOR, PRIMFLAG_BLENDMODE(BLENDMODE_ALPHA));
	container->add_line(x0, y1, x0, y0, UI_LINE_WIDTH, UI_BORDER_COLOR, PRIMFLAG_BLENDMODE(BLENDMODE_ALPHA));
}


/*-------------------------------------------------
    ui_draw_text - simple text renderer
-------------------------------------------------*/

void ui_draw_text(render_container *container, const char *buf, float x, float y)
{
	ui_draw_text_full(container, buf, x, y, 1.0f - x, JUSTIFY_LEFT, WRAP_WORD, DRAW_NORMAL, UI_TEXT_COLOR, UI_TEXT_BG_COLOR, NULL, NULL);
}


/*-------------------------------------------------
    ui_draw_text_full - full featured text
    renderer with word wrapping, justification,
    and full size computation
-------------------------------------------------*/

void ui_draw_text_full(render_container *container, const char *origs, float x, float y, float origwrapwidth, int justify, int wrap, int draw, rgb_t fgcolor, rgb_t bgcolor, float *totalwidth, float *totalheight)
{
	running_machine &machine = container->manager().machine();
	float lineheight = ui_get_line_height(machine);
	const char *ends = origs + strlen(origs);
	float wrapwidth = origwrapwidth;
	const char *s = origs;
	const char *linestart;
	float cury = y;
	float maxwidth = 0;
	float aspect = machine.render().ui_aspect();

	/* if we don't want wrapping, guarantee a huge wrapwidth */
	if (wrap == WRAP_NEVER)
		wrapwidth = 1000000.0f;
	if (wrapwidth <= 0)
		return;

	/* loop over lines */
	while (*s != 0)
	{
		const char *lastbreak = NULL;
		int line_justify = justify;
		unicode_char schar;
		int scharcount;
		float lastbreak_width = 0;
		float curwidth = 0;
		float curx = x;

		/* get the current character */
		scharcount = uchar_from_utf8(&schar, s, ends - s);
		if (scharcount == -1)
			break;

		/* if the line starts with a tab character, center it regardless */
		if (schar == '\t')
		{
			s += scharcount;
			line_justify = JUSTIFY_CENTER;
		}

		/* remember the starting position of the line */
		linestart = s;

		/* loop while we have characters and are less than the wrapwidth */
		while (*s != 0 && curwidth <= wrapwidth)
		{
			float chwidth;

			/* get the current chcaracter */
			scharcount = uchar_from_utf8(&schar, s, ends - s);
			if (scharcount == -1)
				break;

			/* if we hit a newline, stop immediately */
			if (schar == '\n')
				break;

			/* get the width of this character */
			chwidth = ui_get_font(machine)->char_width(lineheight, aspect, schar);

			/* if we hit a space, remember the location and width *without* the space */
			if (schar == ' ')
			{
				lastbreak = s;
				lastbreak_width = curwidth;
			}

			/* add the width of this character and advance */
			curwidth += chwidth;
			s += scharcount;

			/* if we hit any non-space breakable character, remember the location and width
			   *with* the breakable character */
			if (schar != ' ' && is_breakable_char(schar) && curwidth <= wrapwidth)
			{
				lastbreak = s;
				lastbreak_width = curwidth;
			}
		}

		/* if we accumulated too much for the current width, we need to back off */
		if (curwidth > wrapwidth)
		{
			/* if we're word wrapping, back up to the last break if we can */
			if (wrap == WRAP_WORD)
			{
				/* if we hit a break, back up to there with the appropriate width */
				if (lastbreak != NULL)
				{
					s = lastbreak;
					curwidth = lastbreak_width;
				}

				/* if we didn't hit a break, back up one character */
				else if (s > linestart)
				{
					/* get the previous character */
					s = (const char *)utf8_previous_char(s);
					scharcount = uchar_from_utf8(&schar, s, ends - s);
					if (scharcount == -1)
						break;

					curwidth -= ui_get_font(machine)->char_width(lineheight, aspect, schar);
				}
			}

			/* if we're truncating, make sure we have enough space for the ... */
			else if (wrap == WRAP_TRUNCATE)
			{
				/* add in the width of the ... */
				curwidth += 3.0f * ui_get_font(machine)->char_width(lineheight, aspect, '.');

				/* while we are above the wrap width, back up one character */
				while (curwidth > wrapwidth && s > linestart)
				{
					/* get the previous character */
					s = (const char *)utf8_previous_char(s);
					scharcount = uchar_from_utf8(&schar, s, ends - s);
					if (scharcount == -1)
						break;

					curwidth -= ui_get_font(machine)->char_width(lineheight, aspect, schar);
				}
			}
		}

		/* align according to the justfication */
		if (line_justify == JUSTIFY_CENTER)
			curx += (origwrapwidth - curwidth) * 0.5f;
		else if (line_justify == JUSTIFY_RIGHT)
			curx += origwrapwidth - curwidth;

		/* track the maximum width of any given line */
		if (curwidth > maxwidth)
			maxwidth = curwidth;

		/* if opaque, add a black box */
		if (draw == DRAW_OPAQUE)
			container->add_rect(curx, cury, curx + curwidth, cury + lineheight, bgcolor, PRIMFLAG_BLENDMODE(BLENDMODE_ALPHA));

		/* loop from the line start and add the characters */
		while (linestart < s)
		{
			/* get the current character */
			unicode_char linechar;
			int linecharcount = uchar_from_utf8(&linechar, linestart, ends - linestart);
			if (linecharcount == -1)
				break;

			if (draw != DRAW_NONE)
			{
				container->add_char(curx, cury, lineheight, aspect, fgcolor, *ui_get_font(machine), linechar);
				curx += ui_get_font(machine)->char_width(lineheight, aspect, linechar);
			}
			linestart += linecharcount;
		}

		/* append ellipses if needed */
		if (wrap == WRAP_TRUNCATE && *s != 0 && draw != DRAW_NONE)
		{
			container->add_char(curx, cury, lineheight, aspect, fgcolor, *ui_get_font(machine), '.');
			curx += ui_get_font(machine)->char_width(lineheight, aspect, '.');
			container->add_char(curx, cury, lineheight, aspect, fgcolor, *ui_get_font(machine), '.');
			curx += ui_get_font(machine)->char_width(lineheight, aspect, '.');
			container->add_char(curx, cury, lineheight, aspect, fgcolor, *ui_get_font(machine), '.');
			curx += ui_get_font(machine)->char_width(lineheight, aspect, '.');
		}

		/* if we're not word-wrapping, we're done */
		if (wrap != WRAP_WORD)
			break;

		/* advance by a row */
		cury += lineheight;

		/* skip past any spaces at the beginning of the next line */
		scharcount = uchar_from_utf8(&schar, s, ends - s);
		if (scharcount == -1)
			break;

		if (schar == '\n')
			s += scharcount;
		else
			while (*s && isspace(schar))
			{
				s += scharcount;
				scharcount = uchar_from_utf8(&schar, s, ends - s);
				if (scharcount == -1)
					break;
			}
	}

	/* report the width and height of the resulting space */
	if (totalwidth)
		*totalwidth = maxwidth;
	if (totalheight)
		*totalheight = cury - y;
}


/*-------------------------------------------------
    ui_draw_text_box - draw a multiline text
    message with a box around it
-------------------------------------------------*/

void ui_draw_text_box(render_container *container, const char *text, int justify, float xpos, float ypos, rgb_t backcolor)
{
	float line_height = ui_get_line_height(container->manager().machine());
	float max_width = 2.0f * ((xpos <= 0.5f) ? xpos : 1.0f - xpos) - 2.0f * UI_BOX_LR_BORDER;
	float target_width = max_width;
	float target_height = line_height;
	float target_x = 0, target_y = 0;
	float last_target_height = 0;

	// limit this iteration to a finite number of passes
	for (int pass = 0; pass < 5; pass++)
	{
		/* determine the target location */
		target_x = xpos - 0.5f * target_width;
		target_y = ypos - 0.5f * target_height;

		/* make sure we stay on-screen */
		if (target_x < UI_BOX_LR_BORDER)
			target_x = UI_BOX_LR_BORDER;
		if (target_x + target_width + UI_BOX_LR_BORDER > 1.0f)
			target_x = 1.0f - UI_BOX_LR_BORDER - target_width;
		if (target_y < UI_BOX_TB_BORDER)
			target_y = UI_BOX_TB_BORDER;
		if (target_y + target_height + UI_BOX_TB_BORDER > 1.0f)
			target_y = 1.0f - UI_BOX_TB_BORDER - target_height;

		/* compute the multi-line target width/height */
		ui_draw_text_full(container, text, target_x, target_y, target_width + 0.00001f,
					justify, WRAP_WORD, DRAW_NONE, UI_TEXT_COLOR, UI_TEXT_BG_COLOR, &target_width, &target_height);
		if (target_height > 1.0f - 2.0f * UI_BOX_TB_BORDER)
			target_height = floor((1.0f - 2.0f * UI_BOX_TB_BORDER) / line_height) * line_height;

		/* if we match our last value, we're done */
		if (target_height == last_target_height)
			break;
		last_target_height = target_height;
	}

	/* add a box around that */
	ui_draw_outlined_box(container, target_x - UI_BOX_LR_BORDER,
						target_y - UI_BOX_TB_BORDER,
						target_x + target_width + UI_BOX_LR_BORDER,
						target_y + target_height + UI_BOX_TB_BORDER, backcolor);
	ui_draw_text_full(container, text, target_x, target_y, target_width + 0.00001f,
				justify, WRAP_WORD, DRAW_NORMAL, UI_TEXT_COLOR, UI_TEXT_BG_COLOR, NULL, NULL);
}


/*-------------------------------------------------
    ui_popup_time - popup a message for a specific
    amount of time
-------------------------------------------------*/

void CLIB_DECL ui_popup_time(int seconds, const char *text, ...)
{
	va_list arg;

	/* extract the text */
	va_start(arg,text);
	messagebox_text.vprintf(text, arg);
	messagebox_backcolor = UI_BACKGROUND_COLOR;
	va_end(arg);

	/* set a timer */
	popup_text_end = osd_ticks() + osd_ticks_per_second() * seconds;
}


/*-------------------------------------------------
    ui_show_fps_temp - show the FPS counter for
    a specific period of time
-------------------------------------------------*/

void ui_show_fps_temp(double seconds)
{
	if (!showfps)
		showfps_end = osd_ticks() + seconds * osd_ticks_per_second();
}


/*-------------------------------------------------
    ui_set_show_fps - show/hide the FPS counter
-------------------------------------------------*/

void ui_set_show_fps(int show)
{
	showfps = show;
	if (!show)
	{
		showfps = 0;
		showfps_end = 0;
	}
}


/*-------------------------------------------------
    ui_get_show_fps - return the current FPS
    counter visibility state
-------------------------------------------------*/

int ui_get_show_fps(void)
{
	return showfps || (showfps_end != 0);
}


/*-------------------------------------------------
    ui_set_show_profiler - show/hide the profiler
-------------------------------------------------*/

void ui_set_show_profiler(int show)
{
	show_profiler = show;
	g_profiler.enable(show);
}


/*-------------------------------------------------
    ui_get_show_profiler - return the current
    profiler visibility state
-------------------------------------------------*/

int ui_get_show_profiler(void)
{
	return show_profiler;
}


/*-------------------------------------------------
    ui_show_menu - show the menus
-------------------------------------------------*/

void ui_show_menu(void)
{
	ui_set_handler(ui_menu::ui_handler, 0);
}


/*-------------------------------------------------
    ui_show_mouse - change mouse status
-------------------------------------------------*/

void ui_show_mouse(bool status)
{
	ui_mouse_show = status;
}

/*-------------------------------------------------
    ui_is_menu_active - return true if the menu
    UI handler is active
-------------------------------------------------*/

bool ui_is_menu_active(void)
{
	return (ui_handler_callback == ui_menu::ui_handler);
}



/***************************************************************************
    TEXT GENERATORS
***************************************************************************/

/*-------------------------------------------------
    disclaimer_string - print the disclaimer
    text to the given buffer
-------------------------------------------------*/

static astring &disclaimer_string(running_machine &machine, astring &string)
{
	string.cpy("Usage of emulators in conjunction with ROMs you don't own is forbidden by copyright law.\n\n");
	string.catprintf("IF YOU ARE NOT LEGALLY ENTITLED TO PLAY \"%s\" ON THIS EMULATOR, PRESS ESC.\n\n", machine.system().description);
	string.cat("Otherwise, type OK or move the joystick left then right to continue");
	return string;
}


/*-------------------------------------------------
    warnings_string - print the warning flags
    text to the given buffer
-------------------------------------------------*/

static astring &warnings_string(running_machine &machine, astring &string)
{
#define WARNING_FLAGS ( GAME_NOT_WORKING | \
						GAME_UNEMULATED_PROTECTION | \
						GAME_MECHANICAL | \
						GAME_WRONG_COLORS | \
						GAME_IMPERFECT_COLORS | \
						GAME_REQUIRES_ARTWORK | \
						GAME_NO_SOUND |  \
						GAME_IMPERFECT_SOUND |  \
						GAME_IMPERFECT_GRAPHICS | \
						GAME_IMPERFECT_KEYBOARD | \
						GAME_NO_COCKTAIL)

	string.reset();

	/* if no warnings, nothing to return */
	if (rom_load_warnings(machine) == 0 && rom_load_knownbad(machine) == 0 && !(machine.system().flags & WARNING_FLAGS) && software_load_warnings_message(machine).len()==0)
		return string;

	/* add a warning if any ROMs were loaded with warnings */
	if (rom_load_warnings(machine) > 0)
	{
		string.cat("One or more ROMs/CHDs for this game are incorrect. The ");
		string.cat(emulator_info::get_gamenoun());
		string.cat(" may not run correctly.\n");
		if (machine.system().flags & WARNING_FLAGS)
			string.cat("\n");
	}

	if (software_load_warnings_message(machine).len()>0) {
		string.cat(software_load_warnings_message(machine));
		if (machine.system().flags & WARNING_FLAGS)
			string.cat("\n");
	}
	/* if we have at least one warning flag, print the general header */
	if ((machine.system().flags & WARNING_FLAGS) || rom_load_knownbad(machine) > 0)
	{
		string.cat("There are known problems with this ");
		string.cat(emulator_info::get_gamenoun());
		string.cat("\n\n");

		/* add a warning if any ROMs are flagged BAD_DUMP/NO_DUMP */
		if (rom_load_knownbad(machine) > 0) {
			string.cat("One or more ROMs/CHDs for this ");
			string.cat(emulator_info::get_gamenoun());
			string.cat(" have not been correctly dumped.\n");
		}
		/* add one line per warning flag */
		if (machine.system().flags & GAME_IMPERFECT_KEYBOARD)
			string.cat("The keyboard emulation may not be 100% accurate.\n");
		if (machine.system().flags & GAME_IMPERFECT_COLORS)
			string.cat("The colors aren't 100% accurate.\n");
		if (machine.system().flags & GAME_WRONG_COLORS)
			string.cat("The colors are completely wrong.\n");
		if (machine.system().flags & GAME_IMPERFECT_GRAPHICS)
			string.cat("The video emulation isn't 100% accurate.\n");
		if (machine.system().flags & GAME_IMPERFECT_SOUND)
			string.cat("The sound emulation isn't 100% accurate.\n");
		if (machine.system().flags & GAME_NO_SOUND)
			string.cat("The game lacks sound.\n");
		if (machine.system().flags & GAME_NO_COCKTAIL)
			string.cat("Screen flipping in cocktail mode is not supported.\n");

		/* check if external artwork is present before displaying this warning? */
		if (machine.system().flags & GAME_REQUIRES_ARTWORK)
			string.cat("The game requires external artwork files\n");

		/* if there's a NOT WORKING, UNEMULATED PROTECTION or GAME MECHANICAL warning, make it stronger */
		if (machine.system().flags & (GAME_NOT_WORKING | GAME_UNEMULATED_PROTECTION | GAME_MECHANICAL))
		{
			/* add the strings for these warnings */
			if (machine.system().flags & GAME_UNEMULATED_PROTECTION)
				string.cat("The game has protection which isn't fully emulated.\n");
			if (machine.system().flags & GAME_NOT_WORKING) {
				string.cat("\nTHIS ");
				string.cat(emulator_info::get_capgamenoun());
				string.cat(" DOESN'T WORK. The emulation for this game is not yet complete. "
						"There is nothing you can do to fix this problem except wait for the developers to improve the emulation.\n");
			}
			if (machine.system().flags & GAME_MECHANICAL) {
				string.cat("\nCertain elements of this ");
				string.cat(emulator_info::get_gamenoun());
				string.cat(" cannot be emulated as it requires actual physical interaction or consists of mechanical devices. "
						"It is not possible to fully play this ");
				string.cat(emulator_info::get_gamenoun());
				string.cat(".\n");
			}

			/* find the parent of this driver */
			driver_enumerator drivlist(machine.options());
			int maindrv = drivlist.find(machine.system());
			int clone_of = drivlist.non_bios_clone(maindrv);
			if (clone_of != -1)
				maindrv = clone_of;

			/* scan the driver list for any working clones and add them */
			bool foundworking = false;
			while (drivlist.next())
				if (drivlist.current() == maindrv || drivlist.clone() == maindrv)
					if ((drivlist.driver().flags & (GAME_NOT_WORKING | GAME_UNEMULATED_PROTECTION | GAME_MECHANICAL)) == 0)
					{
						/* this one works, add a header and display the name of the clone */
						if (!foundworking)
							string.cat("\n\nThere are working clones of this game: ");
						else
							string.cat(", ");
						string.cat(drivlist.driver().name);
						foundworking = true;
					}

			if (foundworking)
				string.cat("\n");
		}
	}

	/* add the 'press OK' string */
	string.cat("\n\nType OK or move the joystick left then right to continue");
	return string;
}


/*-------------------------------------------------
    game_info_astring - populate an allocated
    string with the game info text
-------------------------------------------------*/

astring &game_info_astring(running_machine &machine, astring &string)
{
	/* print description, manufacturer, and CPU: */
	astring tempstr;
	string.printf("%s\n%s %s\nDriver: %s\n\nCPU:\n", machine.system().description, machine.system().year, machine.system().manufacturer, core_filename_extract_base(tempstr, machine.system().source_file).cstr());

	/* loop over all CPUs */
	execute_interface_iterator execiter(machine.root_device());
	tagmap_t<UINT8> exectags;
	for (device_execute_interface *exec = execiter.first(); exec != NULL; exec = execiter.next())
	{
		if (exectags.add(exec->device().tag(), 1, FALSE) == TMERR_DUPLICATE)
			continue;
		/* get cpu specific clock that takes internal multiplier/dividers into account */
		int clock = exec->device().clock();

		/* count how many identical CPUs we have */
		int count = 1;
		const char *name = exec->device().name();
		execute_interface_iterator execinneriter(machine.root_device());
		for (device_execute_interface *scan = execinneriter.first(); scan != NULL; scan = execinneriter.next())
		{
			if (exec->device().type() == scan->device().type() && strcmp(name, scan->device().name()) == 0 && exec->device().clock() == scan->device().clock())
				if (exectags.add(scan->device().tag(), 1, FALSE) != TMERR_DUPLICATE)
					count++;
		}

		/* if more than one, prepend a #x in front of the CPU name */
		if (count > 1)
			string.catprintf("%d" UTF8_MULTIPLY, count);
		string.cat(name);

		/* display clock in kHz or MHz */
		if (clock >= 1000000)
			string.catprintf(" %d.%06d" UTF8_NBSP "MHz\n", clock / 1000000, clock % 1000000);
		else
			string.catprintf(" %d.%03d" UTF8_NBSP "kHz\n", clock / 1000, clock % 1000);
	}

	/* loop over all sound chips */
	sound_interface_iterator snditer(machine.root_device());
	tagmap_t<UINT8> soundtags;
	bool found_sound = false;
	for (device_sound_interface *sound = snditer.first(); sound != NULL; sound = snditer.next())
	{
		if (soundtags.add(sound->device().tag(), 1, FALSE) == TMERR_DUPLICATE)
			continue;

		/* append the Sound: string */
		if (!found_sound)
			string.cat("\nSound:\n");
		found_sound = true;

		/* count how many identical sound chips we have */
		int count = 1;
		sound_interface_iterator sndinneriter(machine.root_device());
		for (device_sound_interface *scan = sndinneriter.first(); scan != NULL; scan = sndinneriter.next())
		{
			if (sound->device().type() == scan->device().type() && sound->device().clock() == scan->device().clock())
				if (soundtags.add(scan->device().tag(), 1, FALSE) != TMERR_DUPLICATE)
					count++;
		}
		/* if more than one, prepend a #x in front of the CPU name */
		if (count > 1)
			string.catprintf("%d" UTF8_MULTIPLY, count);
		string.cat(sound->device().name());

		/* display clock in kHz or MHz */
		int clock = sound->device().clock();
		if (clock >= 1000000)
			string.catprintf(" %d.%06d" UTF8_NBSP "MHz\n", clock / 1000000, clock % 1000000);
		else if (clock != 0)
			string.catprintf(" %d.%03d" UTF8_NBSP "kHz\n", clock / 1000, clock % 1000);
		else
			string.cat("\n");
	}

	/* display screen information */
	string.cat("\nVideo:\n");
	screen_device_iterator scriter(machine.root_device());
	int scrcount = scriter.count();
	if (scrcount == 0)
		string.cat("None\n");
	else
	{
		for (screen_device *screen = scriter.first(); screen != NULL; screen = scriter.next())
		{
			if (scrcount > 1)
			{
				string.cat(slider_get_screen_desc(*screen));
				string.cat(": ");
			}

			if (screen->screen_type() == SCREEN_TYPE_VECTOR)
				string.cat("Vector\n");
			else
			{
				const rectangle &visarea = screen->visible_area();

				string.catprintf("%d " UTF8_MULTIPLY " %d (%s) %f" UTF8_NBSP "Hz\n",
						visarea.width(), visarea.height(),
						(machine.system().flags & ORIENTATION_SWAP_XY) ? "V" : "H",
						ATTOSECONDS_TO_HZ(screen->frame_period().attoseconds));
			}
		}
	}

	return string;
}



/***************************************************************************
    UI HANDLERS
***************************************************************************/

/*-------------------------------------------------
    handler_messagebox - displays the current
    messagebox_text string but handles no input
-------------------------------------------------*/

static UINT32 handler_messagebox(running_machine &machine, render_container *container, UINT32 state)
{
	ui_draw_text_box(container, messagebox_text, JUSTIFY_LEFT, 0.5f, 0.5f, messagebox_backcolor);
	return 0;
}


/*-------------------------------------------------
    handler_messagebox_ok - displays the current
    messagebox_text string and waits for an OK
-------------------------------------------------*/

static UINT32 handler_messagebox_ok(running_machine &machine, render_container *container, UINT32 state)
{
	/* draw a standard message window */
	ui_draw_text_box(container, messagebox_text, JUSTIFY_LEFT, 0.5f, 0.5f, messagebox_backcolor);

	/* an 'O' or left joystick kicks us to the next state */
	if (state == 0 && (machine.input().code_pressed_once(KEYCODE_O) || ui_input_pressed(machine, IPT_UI_LEFT)))
		state++;

	/* a 'K' or right joystick exits the state */
	else if (state == 1 && (machine.input().code_pressed_once(KEYCODE_K) || ui_input_pressed(machine, IPT_UI_RIGHT)))
		state = UI_HANDLER_CANCEL;

	/* if the user cancels, exit out completely */
	else if (ui_input_pressed(machine, IPT_UI_CANCEL))
	{
		machine.schedule_exit();
		state = UI_HANDLER_CANCEL;
	}

	return state;
}


/*-------------------------------------------------
    handler_messagebox_anykey - displays the
    current messagebox_text string and waits for
    any keypress
-------------------------------------------------*/

static UINT32 handler_messagebox_anykey(running_machine &machine, render_container *container, UINT32 state)
{
	/* draw a standard message window */
	ui_draw_text_box(container, messagebox_text, JUSTIFY_LEFT, 0.5f, 0.5f, messagebox_backcolor);

	/* if the user cancels, exit out completely */
	if (ui_input_pressed(machine, IPT_UI_CANCEL))
	{
		machine.schedule_exit();
		state = UI_HANDLER_CANCEL;
	}

	/* if any key is pressed, just exit */
	else if (machine.input().poll_switches() != INPUT_CODE_INVALID)
		state = UI_HANDLER_CANCEL;

	return state;
}

/*-------------------------------------------------
    process_natural_keyboard - processes any
    natural keyboard input
-------------------------------------------------*/

static void process_natural_keyboard(running_machine &machine)
{
	ui_event event;
	int i, pressed;
	input_item_id itemid;
	input_code code;
	UINT8 *key_down_ptr;
	UINT8 key_down_mask;

	/* loop while we have interesting events */
	while (ui_input_pop_event(machine, &event))
	{
		/* if this was a UI_EVENT_CHAR event, post it */
		if (event.event_type == UI_EVENT_CHAR)
			machine.ioport().natkeyboard().post(event.ch);
	}

	/* process natural keyboard keys that don't get UI_EVENT_CHARs */
	for (i = 0; i < ARRAY_LENGTH(non_char_keys); i++)
	{
		/* identify this keycode */
		itemid = non_char_keys[i];
		code = machine.input().code_from_itemid(itemid);

		/* ...and determine if it is pressed */
		pressed = machine.input().code_pressed(code);

		/* figure out whey we are in the key_down map */
		key_down_ptr = &non_char_keys_down[i / 8];
		key_down_mask = 1 << (i % 8);

		if (pressed && !(*key_down_ptr & key_down_mask))
		{
			/* this key is now down */
			*key_down_ptr |= key_down_mask;

			/* post the key */
			machine.ioport().natkeyboard().post(UCHAR_MAMEKEY_BEGIN + code.item_id());
		}
		else if (!pressed && (*key_down_ptr & key_down_mask))
		{
			/* this key is now up */
			*key_down_ptr &= ~key_down_mask;
		}
	}
}

/*-------------------------------------------------
    ui_paste - does a paste from the keyboard
-------------------------------------------------*/

void ui_paste(running_machine &machine)
{
	/* retrieve the clipboard text */
	char *text = osd_get_clipboard_text();

	/* was a result returned? */
	if (text != NULL)
	{
		/* post the text */
		machine.ioport().natkeyboard().post_utf8(text);

		/* free the string */
		osd_free(text);
	}
}

/*-------------------------------------------------
    ui_image_handler_ingame - execute display
    callback function for each image device
-------------------------------------------------*/

void ui_image_handler_ingame(running_machine &machine)
{
	/* run display routine for devices */
	if (machine.phase() == MACHINE_PHASE_RUNNING)
	{
		image_interface_iterator iter(machine.root_device());
		for (device_image_interface *image = iter.first(); image != NULL; image = iter.next())
			image->call_display();
	}
}

/*-------------------------------------------------
    handler_ingame - in-game handler takes care
    of the standard keypresses
-------------------------------------------------*/

static UINT32 handler_ingame(running_machine &machine, render_container *container, UINT32 state)
{
	bool is_paused = machine.paused();

	/* first draw the FPS counter */
	if (showfps || osd_ticks() < showfps_end)
	{
		astring tempstring;
		ui_draw_text_full(container, machine.video().speed_text(tempstring), 0.0f, 0.0f, 1.0f,
					JUSTIFY_RIGHT, WRAP_WORD, DRAW_OPAQUE, ARGB_WHITE, ARGB_BLACK, NULL, NULL);
	}
	else
		showfps_end = 0;

	/* draw the profiler if visible */
	if (show_profiler)
	{
		const char *text = g_profiler.text(machine);
		ui_draw_text_full(container, text, 0.0f, 0.0f, 1.0f, JUSTIFY_LEFT, WRAP_WORD, DRAW_OPAQUE, ARGB_WHITE, ARGB_BLACK, NULL, NULL);
	}

	/* if we're single-stepping, pause now */
	if (single_step)
	{
		machine.pause();
		single_step = false;
	}

	/* determine if we should disable the rest of the UI */
<<<<<<< HEAD
	bool ui_disabled = (machine.ioport().has_keyboard() && !machine.ui_active());
=======
	bool ui_disabled = false;
>>>>>>> 3c2caef3

	/* is ScrLk UI toggling applicable here? */
#if 0
	if (machine.ioport().has_keyboard())
	{
		/* are we toggling the UI with ScrLk? */
		if (ui_input_pressed(machine, IPT_UI_TOGGLE_UI))
		{
			/* toggle the UI */
			machine.set_ui_active(!machine.ui_active());

			/* display a popup indicating the new status */
			if (machine.ui_active())
			{
				ui_popup_time(2, "%s\n%s\n%s\n%s\n%s\n%s\n",
					"Keyboard Emulation Status",
					"-------------------------",
					"Mode: PARTIAL Emulation",
					"UI:   Enabled",
					"-------------------------",
					"**Use ScrLock to toggle**");
			}
			else
			{
				ui_popup_time(2, "%s\n%s\n%s\n%s\n%s\n%s\n",
					"Keyboard Emulation Status",
					"-------------------------",
					"Mode: FULL Emulation",
					"UI:   Disabled",
					"-------------------------",
					"**Use ScrLock to toggle**");
			}
		}
	}
#endif

	/* is the natural keyboard enabled? */
	if (ui_get_use_natural_keyboard(machine) && (machine.phase() == MACHINE_PHASE_RUNNING))
		process_natural_keyboard(machine);

	if (!ui_disabled)
	{
		/* paste command */
		if (ui_input_pressed(machine, IPT_UI_PASTE))
			ui_paste(machine);
	}

	ui_image_handler_ingame(machine);

	if (ui_disabled) return ui_disabled;

	if (ui_input_pressed(machine, IPT_UI_CANCEL))
	{
		if (!machine.options().confirm_quit())
			machine.schedule_exit();
		else
			return ui_set_handler(handler_confirm_quit, 0);
	}

	/* turn on menus if requested */
	if (ui_input_pressed(machine, IPT_UI_CONFIGURE))
		return ui_set_handler(ui_menu::ui_handler, 0);

	/* if the on-screen display isn't up and the user has toggled it, turn it on */
	if ((machine.debug_flags & DEBUG_FLAG_ENABLED) == 0 && ui_input_pressed(machine, IPT_UI_ON_SCREEN_DISPLAY))
		return ui_set_handler(ui_menu_sliders::ui_handler, 1);

	/* handle a reset request */
	if (ui_input_pressed(machine, IPT_UI_RESET_MACHINE))
		machine.schedule_hard_reset();
	if (ui_input_pressed(machine, IPT_UI_SOFT_RESET))
		machine.schedule_soft_reset();

	/* handle a request to display graphics/palette */
	if (ui_input_pressed(machine, IPT_UI_SHOW_GFX))
	{
		if (!is_paused)
			machine.pause();
		return ui_set_handler(ui_gfx_ui_handler, is_paused);
	}

	/* handle a save state request */
	if (ui_input_pressed(machine, IPT_UI_SAVE_STATE))
	{
		machine.pause();
		return ui_set_handler(handler_load_save, LOADSAVE_SAVE);
	}

	/* handle a load state request */
	if (ui_input_pressed(machine, IPT_UI_LOAD_STATE))
	{
		machine.pause();
		return ui_set_handler(handler_load_save, LOADSAVE_LOAD);
	}

	/* handle a save snapshot request */
	if (ui_input_pressed(machine, IPT_UI_SNAPSHOT))
		machine.video().save_active_screen_snapshots();

	/* toggle pause */
	if (ui_input_pressed(machine, IPT_UI_PAUSE))
	{
		/* with a shift key, it is single step */
		if (is_paused && (machine.input().code_pressed(KEYCODE_LSHIFT) || machine.input().code_pressed(KEYCODE_RSHIFT)))
		{
			single_step = true;
			machine.resume();
		}
		else
			machine.toggle_pause();
	}

	/* handle a toggle cheats request */
	if (ui_input_pressed(machine, IPT_UI_TOGGLE_CHEAT))
		machine.cheat().set_enable(!machine.cheat().enabled());

	/* toggle movie recording */
	if (ui_input_pressed(machine, IPT_UI_RECORD_MOVIE))
	{
		if (!machine.video().is_recording())
		{
			machine.video().begin_recording(NULL, video_manager::MF_MNG);
			popmessage("REC START");
		}
		else
		{
			machine.video().end_recording();
			popmessage("REC STOP");
		}
	}

	/* toggle profiler display */
	if (ui_input_pressed(machine, IPT_UI_SHOW_PROFILER))
		ui_set_show_profiler(!ui_get_show_profiler());

	/* toggle FPS display */
	if (ui_input_pressed(machine, IPT_UI_SHOW_FPS))
		ui_set_show_fps(!ui_get_show_fps());

	/* increment frameskip? */
	if (ui_input_pressed(machine, IPT_UI_FRAMESKIP_INC))
	{
		/* get the current value and increment it */
		int newframeskip = machine.video().frameskip() + 1;
		if (newframeskip > MAX_FRAMESKIP)
			newframeskip = -1;
		machine.video().set_frameskip(newframeskip);

		/* display the FPS counter for 2 seconds */
		ui_show_fps_temp(2.0);
	}

	/* decrement frameskip? */
	if (ui_input_pressed(machine, IPT_UI_FRAMESKIP_DEC))
	{
		/* get the current value and decrement it */
		int newframeskip = machine.video().frameskip() - 1;
		if (newframeskip < -1)
			newframeskip = MAX_FRAMESKIP;
		machine.video().set_frameskip(newframeskip);

		/* display the FPS counter for 2 seconds */
		ui_show_fps_temp(2.0);
	}

	/* toggle throttle? */
	if (ui_input_pressed(machine, IPT_UI_THROTTLE))
		machine.video().set_throttled(!machine.video().throttled());

	/* check for fast forward */
	if (machine.ioport().type_pressed(IPT_UI_FAST_FORWARD))
	{
		machine.video().set_fastforward(true);
		ui_show_fps_temp(0.5);
	}
	else
		machine.video().set_fastforward(false);

	return 0;
}


/*-------------------------------------------------
    handler_load_save - leads the user through
    specifying a game to save or load
-------------------------------------------------*/

static UINT32 handler_load_save(running_machine &machine, render_container *container, UINT32 state)
{
	char filename[20];
	input_code code;
	char file = 0;

	/* if we're not in the middle of anything, skip */
	if (state == LOADSAVE_NONE)
		return 0;

	/* okay, we're waiting for a key to select a slot; display a message */
	if (state == LOADSAVE_SAVE)
		ui_draw_message_window(container, "Select position to save to");
	else
		ui_draw_message_window(container, "Select position to load from");

	/* check for cancel key */
	if (ui_input_pressed(machine, IPT_UI_CANCEL))
	{
		/* display a popup indicating things were cancelled */
		if (state == LOADSAVE_SAVE)
			popmessage("Save cancelled");
		else
			popmessage("Load cancelled");

		/* reset the state */
		machine.resume();
		return UI_HANDLER_CANCEL;
	}

	/* check for A-Z or 0-9 */
	for (input_item_id id = ITEM_ID_A; id <= ITEM_ID_Z; id++)
		if (machine.input().code_pressed_once(input_code(DEVICE_CLASS_KEYBOARD, 0, ITEM_CLASS_SWITCH, ITEM_MODIFIER_NONE, id)))
			file = id - ITEM_ID_A + 'a';
	if (file == 0)
		for (input_item_id id = ITEM_ID_0; id <= ITEM_ID_9; id++)
			if (machine.input().code_pressed_once(input_code(DEVICE_CLASS_KEYBOARD, 0, ITEM_CLASS_SWITCH, ITEM_MODIFIER_NONE, id)))
				file = id - ITEM_ID_0 + '0';
	if (file == 0)
		for (input_item_id id = ITEM_ID_0_PAD; id <= ITEM_ID_9_PAD; id++)
			if (machine.input().code_pressed_once(input_code(DEVICE_CLASS_KEYBOARD, 0, ITEM_CLASS_SWITCH, ITEM_MODIFIER_NONE, id)))
				file = id - ITEM_ID_0_PAD + '0';
	if (file == 0)
		return state;

	/* display a popup indicating that the save will proceed */
	sprintf(filename, "%c", file);
	if (state == LOADSAVE_SAVE)
	{
		popmessage("Save to position %c", file);
		machine.schedule_save(filename);
	}
	else
	{
		popmessage("Load from position %c", file);
		machine.schedule_load(filename);
	}

	/* remove the pause and reset the state */
	machine.resume();
	return UI_HANDLER_CANCEL;
}


/*-------------------------------------------------
 handler_confirm_quit - leads the user through
 confirming quit emulation
 -------------------------------------------------*/

static UINT32 handler_confirm_quit(running_machine &machine, render_container *container, UINT32 state)
{
	astring quit_message("Are you sure you want to quit?\n\n");
	quit_message.cat("Press ''UI Select'' (default: Enter) to quit,\n");
	quit_message.cat("Press ''UI Cancel'' (default: Esc) to return to emulation.");

	ui_draw_text_box(container, quit_message, JUSTIFY_CENTER, 0.5f, 0.5f, UI_RED_COLOR);
	machine.pause();

	/* if the user press ENTER, quit the game */
	if (ui_input_pressed(machine, IPT_UI_SELECT))
		machine.schedule_exit();

	/* if the user press ESC, just continue */
	else if (ui_input_pressed(machine, IPT_UI_CANCEL))
	{
		machine.resume();
		state = UI_HANDLER_CANCEL;
	}

	return state;
}


/***************************************************************************
    SLIDER CONTROLS
***************************************************************************/

/*-------------------------------------------------
    ui_get_slider_list - get the list of sliders
-------------------------------------------------*/

const slider_state *ui_get_slider_list(void)
{
	return slider_list;
}


/*-------------------------------------------------
    slider_alloc - allocate a new slider entry
-------------------------------------------------*/

static slider_state *slider_alloc(running_machine &machine, const char *title, INT32 minval, INT32 defval, INT32 maxval, INT32 incval, slider_update update, void *arg)
{
	int size = sizeof(slider_state) + strlen(title);
	slider_state *state = (slider_state *)auto_alloc_array_clear(machine, UINT8, size);

	state->minval = minval;
	state->defval = defval;
	state->maxval = maxval;
	state->incval = incval;
	state->update = update;
	state->arg = arg;
	strcpy(state->description, title);

	return state;
}


/*-------------------------------------------------
    slider_init - initialize the list of slider
    controls
-------------------------------------------------*/

static slider_state *slider_init(running_machine &machine)
{
	ioport_field *field;
	ioport_port *port;
	slider_state *listhead = NULL;
	slider_state **tailptr = &listhead;
	astring string;
	int item;

	/* add overall volume */
	*tailptr = slider_alloc(machine, "Master Volume", -32, 0, 0, 1, slider_volume, NULL);
	tailptr = &(*tailptr)->next;

	/* add per-channel volume */
	mixer_input info;
	for (item = 0; machine.sound().indexed_mixer_input(item, info); item++)
	{
		INT32 maxval = 2000;
		INT32 defval = 1000;

		info.stream->input_name(info.inputnum, string);
		string.cat(" Volume");
		*tailptr = slider_alloc(machine, string, 0, defval, maxval, 20, slider_mixervol, (void *)(FPTR)item);
		tailptr = &(*tailptr)->next;
	}

	/* add analog adjusters */
	for (port = machine.ioport().first_port(); port != NULL; port = port->next())
		for (field = port->first_field(); field != NULL; field = field->next())
			if (field->type() == IPT_ADJUSTER)
			{
				void *param = (void *)field;
				*tailptr = slider_alloc(machine, field->name(), field->minval(), field->defvalue(), field->maxval(), 1, slider_adjuster, param);
				tailptr = &(*tailptr)->next;
			}

	/* add CPU overclocking (cheat only) */
	if (machine.options().cheat())
	{
		execute_interface_iterator iter(machine.root_device());
		for (device_execute_interface *exec = iter.first(); exec != NULL; exec = iter.next())
		{
			void *param = (void *)&exec->device();
			string.printf("Overclock CPU %s", exec->device().tag());
			*tailptr = slider_alloc(machine, string, 10, 1000, 2000, 1, slider_overclock, param);
			tailptr = &(*tailptr)->next;
		}
	}

	/* add screen parameters */
	screen_device_iterator scriter(machine.root_device());
	for (screen_device *screen = scriter.first(); screen != NULL; screen = scriter.next())
	{
		int defxscale = floor(screen->xscale() * 1000.0f + 0.5f);
		int defyscale = floor(screen->yscale() * 1000.0f + 0.5f);
		int defxoffset = floor(screen->xoffset() * 1000.0f + 0.5f);
		int defyoffset = floor(screen->yoffset() * 1000.0f + 0.5f);
		void *param = (void *)screen;

		/* add refresh rate tweaker */
		if (machine.options().cheat())
		{
			string.printf("%s Refresh Rate", slider_get_screen_desc(*screen));
			*tailptr = slider_alloc(machine, string, -10000, 0, 10000, 1000, slider_refresh, param);
			tailptr = &(*tailptr)->next;
		}

		/* add standard brightness/contrast/gamma controls per-screen */
		string.printf("%s Brightness", slider_get_screen_desc(*screen));
		*tailptr = slider_alloc(machine, string, 100, 1000, 2000, 10, slider_brightness, param);
		tailptr = &(*tailptr)->next;
		string.printf("%s Contrast", slider_get_screen_desc(*screen));
		*tailptr = slider_alloc(machine, string, 100, 1000, 2000, 50, slider_contrast, param);
		tailptr = &(*tailptr)->next;
		string.printf("%s Gamma", slider_get_screen_desc(*screen));
		*tailptr = slider_alloc(machine, string, 100, 1000, 3000, 50, slider_gamma, param);
		tailptr = &(*tailptr)->next;

		/* add scale and offset controls per-screen */
		string.printf("%s Horiz Stretch", slider_get_screen_desc(*screen));
		*tailptr = slider_alloc(machine, string, 500, defxscale, 1500, 2, slider_xscale, param);
		tailptr = &(*tailptr)->next;
		string.printf("%s Horiz Position", slider_get_screen_desc(*screen));
		*tailptr = slider_alloc(machine, string, -500, defxoffset, 500, 2, slider_xoffset, param);
		tailptr = &(*tailptr)->next;
		string.printf("%s Vert Stretch", slider_get_screen_desc(*screen));
		*tailptr = slider_alloc(machine, string, 500, defyscale, 1500, 2, slider_yscale, param);
		tailptr = &(*tailptr)->next;
		string.printf("%s Vert Position", slider_get_screen_desc(*screen));
		*tailptr = slider_alloc(machine, string, -500, defyoffset, 500, 2, slider_yoffset, param);
		tailptr = &(*tailptr)->next;
	}

	laserdisc_device_iterator lditer(machine.root_device());
	for (laserdisc_device *laserdisc = lditer.first(); laserdisc != NULL; laserdisc = lditer.next())
		if (laserdisc->overlay_configured())
		{
			laserdisc_overlay_config config;
			laserdisc->get_overlay_config(config);
			int defxscale = floor(config.m_overscalex * 1000.0f + 0.5f);
			int defyscale = floor(config.m_overscaley * 1000.0f + 0.5f);
			int defxoffset = floor(config.m_overposx * 1000.0f + 0.5f);
			int defyoffset = floor(config.m_overposy * 1000.0f + 0.5f);
			void *param = (void *)laserdisc;

			/* add scale and offset controls per-overlay */
			string.printf("Laserdisc '%s' Horiz Stretch", laserdisc->tag());
			*tailptr = slider_alloc(machine, string, 500, (defxscale == 0) ? 1000 : defxscale, 1500, 2, slider_overxscale, param);
			tailptr = &(*tailptr)->next;
			string.printf("Laserdisc '%s' Horiz Position", laserdisc->tag());
			*tailptr = slider_alloc(machine, string, -500, defxoffset, 500, 2, slider_overxoffset, param);
			tailptr = &(*tailptr)->next;
			string.printf("Laserdisc '%s' Vert Stretch", laserdisc->tag());
			*tailptr = slider_alloc(machine, string, 500, (defyscale == 0) ? 1000 : defyscale, 1500, 2, slider_overyscale, param);
			tailptr = &(*tailptr)->next;
			string.printf("Laserdisc '%s' Vert Position", laserdisc->tag());
			*tailptr = slider_alloc(machine, string, -500, defyoffset, 500, 2, slider_overyoffset, param);
			tailptr = &(*tailptr)->next;
		}

	for (screen_device *screen = scriter.first(); screen != NULL; screen = scriter.next())
		if (screen->screen_type() == SCREEN_TYPE_VECTOR)
		{
			/* add flicker control */
			*tailptr = slider_alloc(machine, "Vector Flicker", 0, 0, 1000, 10, slider_flicker, NULL);
			tailptr = &(*tailptr)->next;
			*tailptr = slider_alloc(machine, "Beam Width", 10, 100, 1000, 10, slider_beam, NULL);
			tailptr = &(*tailptr)->next;
			break;
		}

#ifdef MAME_DEBUG
	/* add crosshair adjusters */
	for (port = machine.ioport().first_port(); port != NULL; port = port->next())
		for (field = port->first_field(); field != NULL; field = field->next())
			if (field->crosshair_axis() != CROSSHAIR_AXIS_NONE && field->player() == 0)
			{
				void *param = (void *)field;
				string.printf("Crosshair Scale %s", (field->crosshair_axis() == CROSSHAIR_AXIS_X) ? "X" : "Y");
				*tailptr = slider_alloc(machine, string, -3000, 1000, 3000, 100, slider_crossscale, param);
				tailptr = &(*tailptr)->next;
				string.printf("Crosshair Offset %s", (field->crosshair_axis() == CROSSHAIR_AXIS_X) ? "X" : "Y");
				*tailptr = slider_alloc(machine, string, -3000, 0, 3000, 100, slider_crossoffset, param);
				tailptr = &(*tailptr)->next;
			}
#endif

	return listhead;
}


/*-------------------------------------------------
    slider_volume - global volume slider callback
-------------------------------------------------*/

static INT32 slider_volume(running_machine &machine, void *arg, astring *string, INT32 newval)
{
	if (newval != SLIDER_NOCHANGE)
		machine.sound().set_attenuation(newval);
	if (string != NULL)
		string->printf("%3ddB", machine.sound().attenuation());
	return machine.sound().attenuation();
}


/*-------------------------------------------------
    slider_mixervol - single channel volume
    slider callback
-------------------------------------------------*/

static INT32 slider_mixervol(running_machine &machine, void *arg, astring *string, INT32 newval)
{
	mixer_input info;
	if (!machine.sound().indexed_mixer_input((FPTR)arg, info))
		return 0;
	if (newval != SLIDER_NOCHANGE)
	{
		INT32 curval = floor(info.stream->user_gain(info.inputnum) * 1000.0f + 0.5f);
		if (newval > curval && (newval - curval) <= 4) newval += 4; // round up on increment
		info.stream->set_user_gain(info.inputnum, (float)newval * 0.001f);
	}
	if (string != NULL)
		string->printf("%4.2f", info.stream->user_gain(info.inputnum));
	return floor(info.stream->user_gain(info.inputnum) * 1000.0f + 0.5f);
}


/*-------------------------------------------------
    slider_adjuster - analog adjuster slider
    callback
-------------------------------------------------*/

static INT32 slider_adjuster(running_machine &machine, void *arg, astring *string, INT32 newval)
{
	ioport_field *field = (ioport_field *)arg;
	ioport_field::user_settings settings;

	field->get_user_settings(settings);
	if (newval != SLIDER_NOCHANGE)
	{
		settings.value = newval;
		field->set_user_settings(settings);
	}
	if (string != NULL)
		string->printf("%d%%", settings.value);
	return settings.value;
}


/*-------------------------------------------------
    slider_overclock - CPU overclocker slider
    callback
-------------------------------------------------*/

static INT32 slider_overclock(running_machine &machine, void *arg, astring *string, INT32 newval)
{
	device_t *cpu = (device_t *)arg;
	if (newval != SLIDER_NOCHANGE)
		cpu->set_clock_scale((float)newval * 0.001f);
	if (string != NULL)
		string->printf("%3.0f%%", floor(cpu->clock_scale() * 100.0f + 0.5f));
	return floor(cpu->clock_scale() * 1000.0f + 0.5f);
}


/*-------------------------------------------------
    slider_refresh - refresh rate slider callback
-------------------------------------------------*/

static INT32 slider_refresh(running_machine &machine, void *arg, astring *string, INT32 newval)
{
	screen_device *screen = reinterpret_cast<screen_device *>(arg);
	double defrefresh = ATTOSECONDS_TO_HZ(screen->refresh_attoseconds());
	double refresh;

	if (newval != SLIDER_NOCHANGE)
	{
		int width = screen->width();
		int height = screen->height();
		const rectangle &visarea = screen->visible_area();
		screen->configure(width, height, visarea, HZ_TO_ATTOSECONDS(defrefresh + (double)newval * 0.001));
	}
	if (string != NULL)
		string->printf("%.3ffps", ATTOSECONDS_TO_HZ(machine.primary_screen->frame_period().attoseconds));
	refresh = ATTOSECONDS_TO_HZ(machine.primary_screen->frame_period().attoseconds);
	return floor((refresh - defrefresh) * 1000.0f + 0.5f);
}


/*-------------------------------------------------
    slider_brightness - screen brightness slider
    callback
-------------------------------------------------*/

static INT32 slider_brightness(running_machine &machine, void *arg, astring *string, INT32 newval)
{
	screen_device *screen = reinterpret_cast<screen_device *>(arg);
	render_container::user_settings settings;

	screen->container().get_user_settings(settings);
	if (newval != SLIDER_NOCHANGE)
	{
		settings.m_brightness = (float)newval * 0.001f;
		screen->container().set_user_settings(settings);
	}
	if (string != NULL)
		string->printf("%.3f", settings.m_brightness);
	return floor(settings.m_brightness * 1000.0f + 0.5f);
}


/*-------------------------------------------------
    slider_contrast - screen contrast slider
    callback
-------------------------------------------------*/

static INT32 slider_contrast(running_machine &machine, void *arg, astring *string, INT32 newval)
{
	screen_device *screen = reinterpret_cast<screen_device *>(arg);
	render_container::user_settings settings;

	screen->container().get_user_settings(settings);
	if (newval != SLIDER_NOCHANGE)
	{
		settings.m_contrast = (float)newval * 0.001f;
		screen->container().set_user_settings(settings);
	}
	if (string != NULL)
		string->printf("%.3f", settings.m_contrast);
	return floor(settings.m_contrast * 1000.0f + 0.5f);
}


/*-------------------------------------------------
    slider_gamma - screen gamma slider callback
-------------------------------------------------*/

static INT32 slider_gamma(running_machine &machine, void *arg, astring *string, INT32 newval)
{
	screen_device *screen = reinterpret_cast<screen_device *>(arg);
	render_container::user_settings settings;

	screen->container().get_user_settings(settings);
	if (newval != SLIDER_NOCHANGE)
	{
		settings.m_gamma = (float)newval * 0.001f;
		screen->container().set_user_settings(settings);
	}
	if (string != NULL)
		string->printf("%.3f", settings.m_gamma);
	return floor(settings.m_gamma * 1000.0f + 0.5f);
}


/*-------------------------------------------------
    slider_xscale - screen horizontal scale slider
    callback
-------------------------------------------------*/

static INT32 slider_xscale(running_machine &machine, void *arg, astring *string, INT32 newval)
{
	screen_device *screen = reinterpret_cast<screen_device *>(arg);
	render_container::user_settings settings;

	screen->container().get_user_settings(settings);
	if (newval != SLIDER_NOCHANGE)
	{
		settings.m_xscale = (float)newval * 0.001f;
		screen->container().set_user_settings(settings);
	}
	if (string != NULL)
		string->printf("%.3f", settings.m_xscale);
	return floor(settings.m_xscale * 1000.0f + 0.5f);
}


/*-------------------------------------------------
    slider_yscale - screen vertical scale slider
    callback
-------------------------------------------------*/

static INT32 slider_yscale(running_machine &machine, void *arg, astring *string, INT32 newval)
{
	screen_device *screen = reinterpret_cast<screen_device *>(arg);
	render_container::user_settings settings;

	screen->container().get_user_settings(settings);
	if (newval != SLIDER_NOCHANGE)
	{
		settings.m_yscale = (float)newval * 0.001f;
		screen->container().set_user_settings(settings);
	}
	if (string != NULL)
		string->printf("%.3f", settings.m_yscale);
	return floor(settings.m_yscale * 1000.0f + 0.5f);
}


/*-------------------------------------------------
    slider_xoffset - screen horizontal position
    slider callback
-------------------------------------------------*/

static INT32 slider_xoffset(running_machine &machine, void *arg, astring *string, INT32 newval)
{
	screen_device *screen = reinterpret_cast<screen_device *>(arg);
	render_container::user_settings settings;

	screen->container().get_user_settings(settings);
	if (newval != SLIDER_NOCHANGE)
	{
		settings.m_xoffset = (float)newval * 0.001f;
		screen->container().set_user_settings(settings);
	}
	if (string != NULL)
		string->printf("%.3f", settings.m_xoffset);
	return floor(settings.m_xoffset * 1000.0f + 0.5f);
}


/*-------------------------------------------------
    slider_yoffset - screen vertical position
    slider callback
-------------------------------------------------*/

static INT32 slider_yoffset(running_machine &machine, void *arg, astring *string, INT32 newval)
{
	screen_device *screen = reinterpret_cast<screen_device *>(arg);
	render_container::user_settings settings;

	screen->container().get_user_settings(settings);
	if (newval != SLIDER_NOCHANGE)
	{
		settings.m_yoffset = (float)newval * 0.001f;
		screen->container().set_user_settings(settings);
	}
	if (string != NULL)
		string->printf("%.3f", settings.m_yoffset);
	return floor(settings.m_yoffset * 1000.0f + 0.5f);
}


/*-------------------------------------------------
    slider_overxscale - screen horizontal scale slider
    callback
-------------------------------------------------*/

static INT32 slider_overxscale(running_machine &machine, void *arg, astring *string, INT32 newval)
{
	laserdisc_device *laserdisc = (laserdisc_device *)arg;
	laserdisc_overlay_config settings;

	laserdisc->get_overlay_config(settings);
	if (newval != SLIDER_NOCHANGE)
	{
		settings.m_overscalex = (float)newval * 0.001f;
		laserdisc->set_overlay_config(settings);
	}
	if (string != NULL)
		string->printf("%.3f", settings.m_overscalex);
	return floor(settings.m_overscalex * 1000.0f + 0.5f);
}


/*-------------------------------------------------
    slider_overyscale - screen vertical scale slider
    callback
-------------------------------------------------*/

static INT32 slider_overyscale(running_machine &machine, void *arg, astring *string, INT32 newval)
{
	laserdisc_device *laserdisc = (laserdisc_device *)arg;
	laserdisc_overlay_config settings;

	laserdisc->get_overlay_config(settings);
	if (newval != SLIDER_NOCHANGE)
	{
		settings.m_overscaley = (float)newval * 0.001f;
		laserdisc->set_overlay_config(settings);
	}
	if (string != NULL)
		string->printf("%.3f", settings.m_overscaley);
	return floor(settings.m_overscaley * 1000.0f + 0.5f);
}


/*-------------------------------------------------
    slider_overxoffset - screen horizontal position
    slider callback
-------------------------------------------------*/

static INT32 slider_overxoffset(running_machine &machine, void *arg, astring *string, INT32 newval)
{
	laserdisc_device *laserdisc = (laserdisc_device *)arg;
	laserdisc_overlay_config settings;

	laserdisc->get_overlay_config(settings);
	if (newval != SLIDER_NOCHANGE)
	{
		settings.m_overposx = (float)newval * 0.001f;
		laserdisc->set_overlay_config(settings);
	}
	if (string != NULL)
		string->printf("%.3f", settings.m_overposx);
	return floor(settings.m_overposx * 1000.0f + 0.5f);
}


/*-------------------------------------------------
    slider_overyoffset - screen vertical position
    slider callback
-------------------------------------------------*/

static INT32 slider_overyoffset(running_machine &machine, void *arg, astring *string, INT32 newval)
{
	laserdisc_device *laserdisc = (laserdisc_device *)arg;
	laserdisc_overlay_config settings;

	laserdisc->get_overlay_config(settings);
	if (newval != SLIDER_NOCHANGE)
	{
		settings.m_overposy = (float)newval * 0.001f;
		laserdisc->set_overlay_config(settings);
	}
	if (string != NULL)
		string->printf("%.3f", settings.m_overposy);
	return floor(settings.m_overposy * 1000.0f + 0.5f);
}


/*-------------------------------------------------
    slider_flicker - vector flicker slider
    callback
-------------------------------------------------*/

static INT32 slider_flicker(running_machine &machine, void *arg, astring *string, INT32 newval)
{
	vector_device *vector = NULL;
	if (newval != SLIDER_NOCHANGE)
		vector->set_flicker((float)newval * 0.1f);
	if (string != NULL)
		string->printf("%1.2f", vector->get_flicker());
	return floor(vector->get_flicker() * 10.0f + 0.5f);
}

/*-------------------------------------------------
    slider_beam - vector beam width slider
    callback
-------------------------------------------------*/

static INT32 slider_beam(running_machine &machine, void *arg, astring *string, INT32 newval)
{
	vector_device *vector = NULL;
	if (newval != SLIDER_NOCHANGE)
		vector->set_beam((float)newval * 0.01f);
	if (string != NULL)
		string->printf("%1.2f", vector->get_beam());
	return floor(vector->get_beam() * 100.0f + 0.5f);
}


/*-------------------------------------------------
    slider_get_screen_desc - returns the
    description for a given screen
-------------------------------------------------*/

static char *slider_get_screen_desc(screen_device &screen)
{
	screen_device_iterator iter(screen.machine().root_device());
	int scrcount = iter.count();
	static char descbuf[256];

	if (scrcount > 1)
		sprintf(descbuf, "Screen '%s'", screen.tag());
	else
		strcpy(descbuf, "Screen");

	return descbuf;
}

/*-------------------------------------------------
    slider_crossscale - crosshair scale slider
    callback
-------------------------------------------------*/

#ifdef MAME_DEBUG
static INT32 slider_crossscale(running_machine &machine, void *arg, astring *string, INT32 newval)
{
	ioport_field *field = (ioport_field *)arg;

	if (newval != SLIDER_NOCHANGE)
		field->set_crosshair_scale(float(newval) * 0.001);
	if (string != NULL)
		string->printf("%s %s %1.3f", "Crosshair Scale", (field->crosshair_axis() == CROSSHAIR_AXIS_X) ? "X" : "Y", float(newval) * 0.001f);
	return floor(field->crosshair_scale() * 1000.0f + 0.5f);
}
#endif


/*-------------------------------------------------
    slider_crossoffset - crosshair scale slider
    callback
-------------------------------------------------*/

#ifdef MAME_DEBUG
static INT32 slider_crossoffset(running_machine &machine, void *arg, astring *string, INT32 newval)
{
	ioport_field *field = (ioport_field *)arg;

	if (newval != SLIDER_NOCHANGE)
		field->set_crosshair_offset(float(newval) * 0.001f);
	if (string != NULL)
		string->printf("%s %s %1.3f", "Crosshair Offset", (field->crosshair_axis() == CROSSHAIR_AXIS_X) ? "X" : "Y", float(newval) * 0.001f);
	return field->crosshair_offset();
}
#endif


/*-------------------------------------------------
    ui_get_use_natural_keyboard - returns
    whether the natural keyboard is active
-------------------------------------------------*/

bool ui_get_use_natural_keyboard(running_machine &machine)
{
	return ui_use_natural_keyboard;
}



/*-------------------------------------------------
    ui_set_use_natural_keyboard - specifies
    whether the natural keyboard is active
-------------------------------------------------*/

void ui_set_use_natural_keyboard(running_machine &machine, bool use_natural_keyboard)
{
	ui_use_natural_keyboard = use_natural_keyboard;
	astring error;
	machine.options().set_value(OPTION_NATURAL_KEYBOARD, use_natural_keyboard, OPTION_PRIORITY_CMDLINE, error);
	assert(!error);
}<|MERGE_RESOLUTION|>--- conflicted
+++ resolved
@@ -1396,11 +1396,7 @@
 	}
 
 	/* determine if we should disable the rest of the UI */
-<<<<<<< HEAD
-	bool ui_disabled = (machine.ioport().has_keyboard() && !machine.ui_active());
-=======
 	bool ui_disabled = false;
->>>>>>> 3c2caef3
 
 	/* is ScrLk UI toggling applicable here? */
 #if 0
