// license:BSD-3-Clause
// copyright-holders:Aaron Giles,Paul Priest
/***************************************************************************

    info.c

    Dumps the MAME internal data as an XML file.

***************************************************************************/

#include "emu.h"
#include "emuopts.h"
#include "machine/ram.h"
#include "sound/samples.h"
#include "info.h"
#include "xmlfile.h"
#include "config.h"
#include "softlist.h"

#include <ctype.h>

#define XML_ROOT                "mame"
#define XML_TOP                 "machine"

//**************************************************************************
//  GLOBAL VARIABLES
//**************************************************************************

// DTD string describing the data
const char info_xml_creator::s_dtd_string[] =
"<!DOCTYPE __XML_ROOT__ [\n"
"<!ELEMENT __XML_ROOT__ (__XML_TOP__+)>\n"
"\t<!ATTLIST __XML_ROOT__ build CDATA #IMPLIED>\n"
"\t<!ATTLIST __XML_ROOT__ debug (yes|no) \"no\">\n"
"\t<!ATTLIST __XML_ROOT__ mameconfig CDATA #REQUIRED>\n"
"\t<!ELEMENT __XML_TOP__ (description, year?, manufacturer?, biosset*, rom*, disk*, device_ref*, sample*, chip*, display*, sound?, input?, dipswitch*, configuration*, port*, adjuster*, driver?, device*, slot*, softwarelist*, ramoption*)>\n"
"\t\t<!ATTLIST __XML_TOP__ name CDATA #REQUIRED>\n"
"\t\t<!ATTLIST __XML_TOP__ sourcefile CDATA #IMPLIED>\n"
"\t\t<!ATTLIST __XML_TOP__ isbios (yes|no) \"no\">\n"
"\t\t<!ATTLIST __XML_TOP__ isdevice (yes|no) \"no\">\n"
"\t\t<!ATTLIST __XML_TOP__ ismechanical (yes|no) \"no\">\n"
"\t\t<!ATTLIST __XML_TOP__ runnable (yes|no) \"yes\">\n"
"\t\t<!ATTLIST __XML_TOP__ cloneof CDATA #IMPLIED>\n"
"\t\t<!ATTLIST __XML_TOP__ romof CDATA #IMPLIED>\n"
"\t\t<!ATTLIST __XML_TOP__ sampleof CDATA #IMPLIED>\n"
"\t\t<!ELEMENT description (#PCDATA)>\n"
"\t\t<!ELEMENT year (#PCDATA)>\n"
"\t\t<!ELEMENT manufacturer (#PCDATA)>\n"
"\t\t<!ELEMENT biosset EMPTY>\n"
"\t\t\t<!ATTLIST biosset name CDATA #REQUIRED>\n"
"\t\t\t<!ATTLIST biosset description CDATA #REQUIRED>\n"
"\t\t\t<!ATTLIST biosset default (yes|no) \"no\">\n"
"\t\t<!ELEMENT rom EMPTY>\n"
"\t\t\t<!ATTLIST rom name CDATA #REQUIRED>\n"
"\t\t\t<!ATTLIST rom bios CDATA #IMPLIED>\n"
"\t\t\t<!ATTLIST rom size CDATA #REQUIRED>\n"
"\t\t\t<!ATTLIST rom crc CDATA #IMPLIED>\n"
"\t\t\t<!ATTLIST rom sha1 CDATA #IMPLIED>\n"
"\t\t\t<!ATTLIST rom merge CDATA #IMPLIED>\n"
"\t\t\t<!ATTLIST rom region CDATA #IMPLIED>\n"
"\t\t\t<!ATTLIST rom offset CDATA #IMPLIED>\n"
"\t\t\t<!ATTLIST rom status (baddump|nodump|good) \"good\">\n"
"\t\t\t<!ATTLIST rom optional (yes|no) \"no\">\n"
"\t\t<!ELEMENT disk EMPTY>\n"
"\t\t\t<!ATTLIST disk name CDATA #REQUIRED>\n"
"\t\t\t<!ATTLIST disk sha1 CDATA #IMPLIED>\n"
"\t\t\t<!ATTLIST disk merge CDATA #IMPLIED>\n"
"\t\t\t<!ATTLIST disk region CDATA #IMPLIED>\n"
"\t\t\t<!ATTLIST disk index CDATA #IMPLIED>\n"
"\t\t\t<!ATTLIST disk writable (yes|no) \"no\">\n"
"\t\t\t<!ATTLIST disk status (baddump|nodump|good) \"good\">\n"
"\t\t\t<!ATTLIST disk optional (yes|no) \"no\">\n"
"\t\t<!ELEMENT device_ref EMPTY>\n"
"\t\t\t<!ATTLIST device_ref name CDATA #REQUIRED>\n"
"\t\t<!ELEMENT sample EMPTY>\n"
"\t\t\t<!ATTLIST sample name CDATA #REQUIRED>\n"
"\t\t<!ELEMENT chip EMPTY>\n"
"\t\t\t<!ATTLIST chip name CDATA #REQUIRED>\n"
"\t\t\t<!ATTLIST chip tag CDATA #IMPLIED>\n"
"\t\t\t<!ATTLIST chip type (cpu|audio) #REQUIRED>\n"
"\t\t\t<!ATTLIST chip clock CDATA #IMPLIED>\n"
"\t\t<!ELEMENT display EMPTY>\n"
"\t\t\t<!ATTLIST display tag CDATA #IMPLIED>\n"
"\t\t\t<!ATTLIST display type (raster|vector|lcd|unknown) #REQUIRED>\n"
"\t\t\t<!ATTLIST display rotate (0|90|180|270) #REQUIRED>\n"
"\t\t\t<!ATTLIST display flipx (yes|no) \"no\">\n"
"\t\t\t<!ATTLIST display width CDATA #IMPLIED>\n"
"\t\t\t<!ATTLIST display height CDATA #IMPLIED>\n"
"\t\t\t<!ATTLIST display refresh CDATA #REQUIRED>\n"
"\t\t\t<!ATTLIST display pixclock CDATA #IMPLIED>\n"
"\t\t\t<!ATTLIST display htotal CDATA #IMPLIED>\n"
"\t\t\t<!ATTLIST display hbend CDATA #IMPLIED>\n"
"\t\t\t<!ATTLIST display hbstart CDATA #IMPLIED>\n"
"\t\t\t<!ATTLIST display vtotal CDATA #IMPLIED>\n"
"\t\t\t<!ATTLIST display vbend CDATA #IMPLIED>\n"
"\t\t\t<!ATTLIST display vbstart CDATA #IMPLIED>\n"
"\t\t<!ELEMENT sound EMPTY>\n"
"\t\t\t<!ATTLIST sound channels CDATA #REQUIRED>\n"
"\t\t<!ELEMENT input (control*)>\n"
"\t\t\t<!ATTLIST input service (yes|no) \"no\">\n"
"\t\t\t<!ATTLIST input tilt (yes|no) \"no\">\n"
"\t\t\t<!ATTLIST input players CDATA #REQUIRED>\n"
"\t\t\t<!ATTLIST input buttons CDATA #IMPLIED>\n"
"\t\t\t<!ATTLIST input coins CDATA #IMPLIED>\n"
"\t\t\t<!ELEMENT control EMPTY>\n"
"\t\t\t\t<!ATTLIST control type CDATA #REQUIRED>\n"
"\t\t\t\t<!ATTLIST control minimum CDATA #IMPLIED>\n"
"\t\t\t\t<!ATTLIST control maximum CDATA #IMPLIED>\n"
"\t\t\t\t<!ATTLIST control sensitivity CDATA #IMPLIED>\n"
"\t\t\t\t<!ATTLIST control keydelta CDATA #IMPLIED>\n"
"\t\t\t\t<!ATTLIST control reverse (yes|no) \"no\">\n"
"\t\t\t\t<!ATTLIST control ways CDATA #IMPLIED>\n"
"\t\t\t\t<!ATTLIST control ways2 CDATA #IMPLIED>\n"
"\t\t\t\t<!ATTLIST control ways3 CDATA #IMPLIED>\n"
"\t\t<!ELEMENT dipswitch (dipvalue*)>\n"
"\t\t\t<!ATTLIST dipswitch name CDATA #REQUIRED>\n"
"\t\t\t<!ATTLIST dipswitch tag CDATA #REQUIRED>\n"
"\t\t\t<!ATTLIST dipswitch mask CDATA #REQUIRED>\n"
"\t\t\t<!ELEMENT dipvalue EMPTY>\n"
"\t\t\t\t<!ATTLIST dipvalue name CDATA #REQUIRED>\n"
"\t\t\t\t<!ATTLIST dipvalue value CDATA #REQUIRED>\n"
"\t\t\t\t<!ATTLIST dipvalue default (yes|no) \"no\">\n"
"\t\t<!ELEMENT configuration (confsetting*)>\n"
"\t\t\t<!ATTLIST configuration name CDATA #REQUIRED>\n"
"\t\t\t<!ATTLIST configuration tag CDATA #REQUIRED>\n"
"\t\t\t<!ATTLIST configuration mask CDATA #REQUIRED>\n"
"\t\t\t<!ELEMENT confsetting EMPTY>\n"
"\t\t\t\t<!ATTLIST confsetting name CDATA #REQUIRED>\n"
"\t\t\t\t<!ATTLIST confsetting value CDATA #REQUIRED>\n"
"\t\t\t\t<!ATTLIST confsetting default (yes|no) \"no\">\n"
"\t\t<!ELEMENT port (analog*)>\n"
"\t\t\t<!ATTLIST port tag CDATA #REQUIRED>\n"
"\t\t\t<!ELEMENT analog EMPTY>\n"
"\t\t\t\t<!ATTLIST analog mask CDATA #REQUIRED>\n"
"\t\t<!ELEMENT adjuster EMPTY>\n"
"\t\t\t<!ATTLIST adjuster name CDATA #REQUIRED>\n"
"\t\t\t<!ATTLIST adjuster default CDATA #REQUIRED>\n"
"\t\t<!ELEMENT driver EMPTY>\n"
"\t\t\t<!ATTLIST driver status (good|imperfect|preliminary) #REQUIRED>\n"
"\t\t\t<!ATTLIST driver emulation (good|imperfect|preliminary) #REQUIRED>\n"
"\t\t\t<!ATTLIST driver color (good|imperfect|preliminary) #REQUIRED>\n"
"\t\t\t<!ATTLIST driver sound (good|imperfect|preliminary) #REQUIRED>\n"
"\t\t\t<!ATTLIST driver graphic (good|imperfect|preliminary) #REQUIRED>\n"
"\t\t\t<!ATTLIST driver cocktail (good|imperfect|preliminary) #IMPLIED>\n"
"\t\t\t<!ATTLIST driver protection (good|imperfect|preliminary) #IMPLIED>\n"
"\t\t\t<!ATTLIST driver savestate (supported|unsupported) #REQUIRED>\n"
"\t\t<!ELEMENT device (instance*, extension*)>\n"
"\t\t\t<!ATTLIST device type CDATA #REQUIRED>\n"
"\t\t\t<!ATTLIST device tag CDATA #IMPLIED>\n"
"\t\t\t<!ATTLIST device mandatory CDATA #IMPLIED>\n"
"\t\t\t<!ATTLIST device interface CDATA #IMPLIED>\n"
"\t\t\t<!ELEMENT instance EMPTY>\n"
"\t\t\t\t<!ATTLIST instance name CDATA #REQUIRED>\n"
"\t\t\t\t<!ATTLIST instance briefname CDATA #REQUIRED>\n"
"\t\t\t<!ELEMENT extension EMPTY>\n"
"\t\t\t\t<!ATTLIST extension name CDATA #REQUIRED>\n"
"\t\t<!ELEMENT slot (slotoption*)>\n"
"\t\t\t<!ATTLIST slot name CDATA #REQUIRED>\n"
"\t\t\t<!ELEMENT slotoption EMPTY>\n"
"\t\t\t\t<!ATTLIST slotoption name CDATA #REQUIRED>\n"
"\t\t\t\t<!ATTLIST slotoption devname CDATA #REQUIRED>\n"
"\t\t\t\t<!ATTLIST slotoption default (yes|no) \"no\">\n"
"\t\t<!ELEMENT softwarelist EMPTY>\n"
"\t\t\t<!ATTLIST softwarelist name CDATA #REQUIRED>\n"
"\t\t\t<!ATTLIST softwarelist status (original|compatible) #REQUIRED>\n"
"\t\t\t<!ATTLIST softwarelist filter CDATA #IMPLIED>\n"
"\t\t<!ELEMENT ramoption (#PCDATA)>\n"
"\t\t\t<!ATTLIST ramoption default CDATA #IMPLIED>\n"
"]>";


//**************************************************************************
//  INFO XML CREATOR
//**************************************************************************

//-------------------------------------------------
//  info_xml_creator - constructor
//-------------------------------------------------

info_xml_creator::info_xml_creator(driver_enumerator &drivlist)
	: m_output(nullptr),
		m_drivlist(drivlist),
		m_lookup_options(m_drivlist.options())
{
	m_lookup_options.remove_device_options();
}


//-------------------------------------------------
//  output_mame_xml - print the XML information
//  for all known games
//-------------------------------------------------

void info_xml_creator::output(FILE *out, bool nodevices)
{
	m_output = out;

	// output the DTD
	fprintf(m_output, "<?xml version=\"1.0\"?>\n");
	std::string dtd(s_dtd_string);
	strreplace(dtd, "__XML_ROOT__", XML_ROOT);
	strreplace(dtd, "__XML_TOP__", XML_TOP);

	fprintf(m_output, "%s\n\n", dtd.c_str());

	// top-level tag
	fprintf(m_output, "<%s build=\"%s\" debug=\""
#ifdef MAME_DEBUG
		"yes"
#else
		"no"
#endif
		"\" mameconfig=\"%d\">\n",
		XML_ROOT,
		xml_normalize_string(build_version),
		CONFIG_VERSION
	);

	// iterate through the drivers, outputting one at a time
	while (m_drivlist.next())
		output_one();

	// output devices (both devices with roms and slot devices)
	if (!nodevices)
		output_devices();

	// close the top level tag
	fprintf(m_output, "</%s>\n",XML_ROOT);
}


//-------------------------------------------------
//  output_one - print the XML information
//  for one particular game driver
//-------------------------------------------------

void info_xml_creator::output_one()
{
	// no action if not a game
	const game_driver &driver = m_drivlist.driver();
	if (driver.flags & MACHINE_NO_STANDALONE)
		return;

	// allocate input ports
	machine_config &config = m_drivlist.config();
	ioport_list portlist;
	std::string errors;
	device_iterator iter(config.root_device());
	for (device_t *device = iter.first(); device != nullptr; device = iter.next())
		portlist.append(*device, errors);

	// print the header and the game name
	fprintf(m_output, "\t<%s",XML_TOP);
	fprintf(m_output, " name=\"%s\"", xml_normalize_string(driver.name));

	// strip away any path information from the source_file and output it
	const char *start = strrchr(driver.source_file, '/');
	if (start == nullptr)
		start = strrchr(driver.source_file, '\\');
	if (start == nullptr)
		start = driver.source_file - 1;
	fprintf(m_output, " sourcefile=\"%s\"", xml_normalize_string(start + 1));

	// append bios and runnable flags
	if (driver.flags & MACHINE_IS_BIOS_ROOT)
		fprintf(m_output, " isbios=\"yes\"");
	if (driver.flags & MACHINE_NO_STANDALONE)
		fprintf(m_output, " runnable=\"no\"");
	if (driver.flags & MACHINE_MECHANICAL)
		fprintf(m_output, " ismechanical=\"yes\"");

	// display clone information
	int clone_of = m_drivlist.find(driver.parent);
	if (clone_of != -1 && !(m_drivlist.driver(clone_of).flags & MACHINE_IS_BIOS_ROOT))
		fprintf(m_output, " cloneof=\"%s\"", xml_normalize_string(m_drivlist.driver(clone_of).name));
	if (clone_of != -1)
		fprintf(m_output, " romof=\"%s\"", xml_normalize_string(m_drivlist.driver(clone_of).name));

	// display sample information and close the game tag
	output_sampleof();
	fprintf(m_output, ">\n");

	// output game description
	if (driver.description != nullptr)
		fprintf(m_output, "\t\t<description>%s</description>\n", xml_normalize_string(driver.description));

	// print the year only if is a number or another allowed character (? or +)
	if (driver.year != nullptr && strspn(driver.year, "0123456789?+") == strlen(driver.year))
		fprintf(m_output, "\t\t<year>%s</year>\n", xml_normalize_string(driver.year));

	// print the manufacturer information
	if (driver.manufacturer != nullptr)
		fprintf(m_output, "\t\t<manufacturer>%s</manufacturer>\n", xml_normalize_string(driver.manufacturer));

	// now print various additional information
	output_bios();
	output_rom(m_drivlist.config().root_device());
	output_device_roms();
	output_sample(m_drivlist.config().root_device());
	output_chips(m_drivlist.config().root_device(), "");
	output_display(m_drivlist.config().root_device(), "");
	output_sound(m_drivlist.config().root_device());
	output_input(portlist);
	output_switches(portlist, "", IPT_DIPSWITCH, "dipswitch", "dipvalue");
	output_switches(portlist, "", IPT_CONFIG, "configuration", "confsetting");
	output_ports(portlist);
	output_adjusters(portlist);
	output_driver();
	output_images(m_drivlist.config().root_device(), "");
	output_slots(m_drivlist.config().root_device(), "");
	output_software_list();
	output_ramoptions();

	// close the topmost tag
	fprintf(m_output, "\t</%s>\n",XML_TOP);
}


//-------------------------------------------------
//  output_one_device - print the XML info for
//  a single device
//-------------------------------------------------

void info_xml_creator::output_one_device(device_t &device, const char *devtag)
{
	bool has_speaker = FALSE, has_input = FALSE;
	// check if the device adds speakers to the system
	sound_interface_iterator snditer(device);
	if (snditer.first() != nullptr)
		has_speaker = TRUE;
	// generate input list
	ioport_list portlist;
	std::string errors;
	device_iterator iptiter(device);
	for (device_t *dev = iptiter.first(); dev != nullptr; dev = iptiter.next())
		portlist.append(*dev, errors);
	// check if the device adds player inputs (other than dsw and configs) to the system
	for (ioport_port &port : portlist)
		for (ioport_field &field : port.fields())
			if (field.type() >= IPT_START1 && field.type() < IPT_UI_FIRST)
			{
				has_input = TRUE;
				break;
			}

	// start to output info
	fprintf(m_output, "\t<%s", XML_TOP);
	fprintf(m_output, " name=\"%s\"", xml_normalize_string(device.shortname()));
	std::string src(device.source());
	strreplace(src,"../", "");
	fprintf(m_output, " sourcefile=\"%s\"", xml_normalize_string(src.c_str()));
	fprintf(m_output, " isdevice=\"yes\"");
	fprintf(m_output, " runnable=\"no\"");
	output_sampleof();
	fprintf(m_output, ">\n");
	fprintf(m_output, "\t\t<description>%s</description>\n", xml_normalize_string(device.name()));

	output_rom(device);

	samples_device *samples = dynamic_cast<samples_device*>(&device);
	if (samples==nullptr) output_sample(device); // ignore samples_device itself

	output_chips(device, devtag);
	output_display(device, devtag);
	if (has_speaker)
		output_sound(device);
	if (has_input)
		output_input(portlist);
	output_switches(portlist, devtag, IPT_DIPSWITCH, "dipswitch", "dipvalue");
	output_switches(portlist, devtag, IPT_CONFIG, "configuration", "confsetting");
	output_adjusters(portlist);
	output_images(device, devtag);
	output_slots(device, devtag);
	fprintf(m_output, "\t</%s>\n", XML_TOP);
}


//-------------------------------------------------
//  output_devices - print the XML info for devices
//  with roms and for devices that can be mounted
//  in slots
//  The current solution works to some extent, but
//  it is limited by the fact that devices are only
//  acknowledged when attached to a driver (so that
//  for instance sub-sub-devices could never appear
//  in the xml input if they are not also attached
//  directly to a driver as device or sub-device)
//-------------------------------------------------

void info_xml_creator::output_devices()
{
	m_drivlist.reset();
	std::unordered_set<std::string> shortnames;

	while (m_drivlist.next())
	{
		// first, run through devices with roms which belongs to the default configuration
		device_iterator deviter(m_drivlist.config().root_device());
		for (device_t *device = deviter.first(); device != nullptr; device = deviter.next())
		{
			if (device->owner() != nullptr && device->shortname()!= nullptr && device->shortname()[0]!='\0')
			{
				if (shortnames.insert(device->shortname()).second)
					output_one_device(*device, device->tag());
			}
		}

		// then, run through slot devices
		slot_interface_iterator iter(m_drivlist.config().root_device());
		for (const device_slot_interface *slot = iter.first(); slot != nullptr; slot = iter.next())
		{
			for (const device_slot_option &option : slot->option_list())
			{
				std::string temptag("_");
				temptag.append(option.name());
				device_t *dev = const_cast<machine_config &>(m_drivlist.config()).device_add(&m_drivlist.config().root_device(), temptag.c_str(), option.devtype(), 0);

				// notify this device and all its subdevices that they are now configured
				device_iterator subiter(*dev);
				for (device_t *device = subiter.first(); device != nullptr; device = subiter.next())
					if (!device->configured())
						device->config_complete();

				if (shortnames.insert(dev->shortname()).second)
					output_one_device(*dev, temptag.c_str());

				// also, check for subdevices with ROMs (a few devices are missed otherwise, e.g. MPU401)
				device_iterator deviter2(*dev);
				for (device_t *device = deviter2.first(); device != nullptr; device = deviter2.next())
				{
					if (device->owner() == dev && device->shortname()!= nullptr && device->shortname()[0]!='\0')
					{
						if (shortnames.insert(device->shortname()).second)
							output_one_device(*device, device->tag());
					}
				}

				const_cast<machine_config &>(m_drivlist.config()).device_remove(&m_drivlist.config().root_device(), temptag.c_str());
			}
		}
	}
}


//------------------------------------------------
//  output_device_roms - when a driver uses roms
//  included in a device set, print a reference
//-------------------------------------------------

void info_xml_creator::output_device_roms()
{
	device_iterator deviter(m_drivlist.config().root_device());
	for (device_t *device = deviter.first(); device != nullptr; device = deviter.next())
		if (device->owner() != nullptr && device->shortname()!= nullptr && device->shortname()[0]!='\0')
			fprintf(m_output, "\t\t<device_ref name=\"%s\"/>\n", xml_normalize_string(device->shortname()));
}


//------------------------------------------------
//  output_sampleof - print the 'sampleof'
//  attribute, if appropriate
//-------------------------------------------------

void info_xml_creator::output_sampleof()
{
	// iterate over sample devices
	samples_device_iterator iter(m_drivlist.config().root_device());
	for (samples_device *device = iter.first(); device != nullptr; device = iter.next())
	{
		samples_iterator sampiter(*device);
		if (sampiter.altbasename() != nullptr)
		{
			fprintf(m_output, " sampleof=\"%s\"", xml_normalize_string(sampiter.altbasename()));

			// must stop here, as there can only be one attribute of the same name
			return;
		}
	}
}


//-------------------------------------------------
//  output_bios - print the BIOS set for a
//  game
//-------------------------------------------------

void info_xml_creator::output_bios()
{
	// skip if no ROMs
	if (m_drivlist.driver().rom == nullptr)
		return;

	// iterate over ROM entries and look for BIOSes
	for (const rom_entry *rom = m_drivlist.driver().rom; !ROMENTRY_ISEND(rom); rom++)
		if (ROMENTRY_ISSYSTEM_BIOS(rom))
		{
			// output extracted name and descriptions
			fprintf(m_output, "\t\t<biosset");
			fprintf(m_output, " name=\"%s\"", xml_normalize_string(ROM_GETNAME(rom)));
			fprintf(m_output, " description=\"%s\"", xml_normalize_string(ROM_GETHASHDATA(rom)));
			if (ROM_GETBIOSFLAGS(rom) == 1)
				fprintf(m_output, " default=\"yes\"");
			fprintf(m_output, "/>\n");
		}
}


//-------------------------------------------------
//  output_rom - print the roms section of
//  the XML output
//-------------------------------------------------

void info_xml_creator::output_rom(device_t &device)
{
	// iterate over 3 different ROM "types": BIOS, ROMs, DISKs
	for (int rom_type = 0; rom_type < 3; rom_type++)
		for (const rom_entry *region = rom_first_region(device); region != nullptr; region = rom_next_region(region))
		{
			bool is_disk = ROMREGION_ISDISKDATA(region);

			// disk regions only work for disks
			if ((is_disk && rom_type != 2) || (!is_disk && rom_type == 2))
				continue;

			// iterate through ROM entries
			for (const rom_entry *rom = rom_first_file(region); rom != nullptr; rom = rom_next_file(rom))
			{
				bool is_bios = ROM_GETBIOSFLAGS(rom);
				const char *name = ROM_GETNAME(rom);
				int offset = ROM_GETOFFSET(rom);
				const char *merge_name = nullptr;
				char bios_name[100];

				// BIOS ROMs only apply to bioses
				if ((is_bios && rom_type != 0) || (!is_bios && rom_type == 0))
					continue;

				// if we have a valid ROM and we are a clone, see if we can find the parent ROM
				hash_collection hashes(ROM_GETHASHDATA(rom));
				if (!hashes.flag(hash_collection::FLAG_NO_DUMP))
					merge_name = get_merge_name(hashes);
				if (&device != &m_drivlist.config().root_device())
					merge_name = nullptr;
				// scan for a BIOS name
				bios_name[0] = 0;
				if (!is_disk && is_bios)
				{
					// scan backwards through the ROM entries
					for (const rom_entry *brom = rom - 1; brom != m_drivlist.driver().rom; brom--)
						if (ROMENTRY_ISSYSTEM_BIOS(brom))
						{
							strcpy(bios_name, ROM_GETNAME(brom));
							break;
						}
				}

				std::ostringstream output;

				// opening tag
				if (!is_disk)
					output << "\t\t<rom";
				else
					output << "\t\t<disk";

				// add name, merge, bios, and size tags */
				if (name != nullptr && name[0] != 0)
					util::stream_format(output, " name=\"%s\"", xml_normalize_string(name));
				if (merge_name != nullptr)
					util::stream_format(output, " merge=\"%s\"", xml_normalize_string(merge_name));
				if (bios_name[0] != 0)
					util::stream_format(output, " bios=\"%s\"", xml_normalize_string(bios_name));
				if (!is_disk)
					util::stream_format(output, " size=\"%d\"", rom_file_size(rom));

				// dump checksum information only if there is a known dump
				if (!hashes.flag(hash_collection::FLAG_NO_DUMP))
				{
					// iterate over hash function types and print m_output their values
					output << " " << hashes.attribute_string();
				}
				else
					output << " status=\"nodump\"";

				// append a region name
				util::stream_format(output, " region=\"%s\"", ROMREGION_GETTAG(region));

				// for non-disk entries, print offset
				if (!is_disk)
					util::stream_format(output, " offset=\"%x\"", offset);

				// for disk entries, add the disk index
				else
				{
					util::stream_format(output, " index=\"%x\"", DISK_GETINDEX(rom));
					util::stream_format(output, " writable=\"%s\"", DISK_ISREADONLY(rom) ? "no" : "yes");
				}

				// add optional flag
				if (ROM_ISOPTIONAL(rom))
					output << " optional=\"yes\"";

				output << "/>\n";

				fprintf(m_output, "%s", output.str().c_str());
			}
		}
}


//-------------------------------------------------
//  output_sample - print a list of all
//  samples referenced by a game_driver
//-------------------------------------------------

void info_xml_creator::output_sample(device_t &device)
{
	// iterate over sample devices
	samples_device_iterator sampiter(device);
	for (samples_device *samples = sampiter.first(); samples != nullptr; samples = sampiter.next())
	{
		samples_iterator iter(*samples);
		std::unordered_set<std::string> already_printed;
		for (const char *samplename = iter.first(); samplename != nullptr; samplename = iter.next())
		{
			// filter out duplicates
			if (!already_printed.insert(samplename).second)
				continue;

			// output the sample name
			fprintf(m_output, "\t\t<sample name=\"%s\"/>\n", xml_normalize_string(samplename));
		}
	}
}


/*-------------------------------------------------
    output_chips - print a list of CPU and
    sound chips used by a game
-------------------------------------------------*/

void info_xml_creator::output_chips(device_t &device, const char *root_tag)
{
	// iterate over executable devices
	execute_interface_iterator execiter(device);
	for (device_execute_interface *exec = execiter.first(); exec != nullptr; exec = execiter.next())
	{
		if (strcmp(exec->device().tag(), device.tag()))
		{
			std::string newtag(exec->device().tag()), oldtag(":");
			newtag = newtag.substr(newtag.find(oldtag.append(root_tag)) + oldtag.length());

			fprintf(m_output, "\t\t<chip");
			fprintf(m_output, " type=\"cpu\"");
			fprintf(m_output, " tag=\"%s\"", xml_normalize_string(newtag.c_str()));
			fprintf(m_output, " name=\"%s\"", xml_normalize_string(exec->device().name()));
			fprintf(m_output, " clock=\"%d\"", exec->device().clock());
			fprintf(m_output, "/>\n");
		}
	}

	// iterate over sound devices
	sound_interface_iterator sounditer(device);
	for (device_sound_interface *sound = sounditer.first(); sound != nullptr; sound = sounditer.next())
	{
		if (strcmp(sound->device().tag(), device.tag()))
		{
			std::string newtag(sound->device().tag()), oldtag(":");
			newtag = newtag.substr(newtag.find(oldtag.append(root_tag)) + oldtag.length());

			fprintf(m_output, "\t\t<chip");
			fprintf(m_output, " type=\"audio\"");
			fprintf(m_output, " tag=\"%s\"", xml_normalize_string(newtag.c_str()));
			fprintf(m_output, " name=\"%s\"", xml_normalize_string(sound->device().name()));
			if (sound->device().clock() != 0)
				fprintf(m_output, " clock=\"%d\"", sound->device().clock());
			fprintf(m_output, "/>\n");
		}
	}
}


//-------------------------------------------------
//  output_display - print a list of all the
//  displays
//-------------------------------------------------

void info_xml_creator::output_display(device_t &device, const char *root_tag)
{
	// iterate over screens
	screen_device_iterator iter(device);
	for (const screen_device *screendev = iter.first(); screendev != nullptr; screendev = iter.next())
	{
		if (strcmp(screendev->tag(), device.tag()))
		{
			std::string newtag(screendev->tag()), oldtag(":");
			newtag = newtag.substr(newtag.find(oldtag.append(root_tag)) + oldtag.length());

			fprintf(m_output, "\t\t<display");
			fprintf(m_output, " tag=\"%s\"", xml_normalize_string(newtag.c_str()));

			switch (screendev->screen_type())
			{
				case SCREEN_TYPE_RASTER:    fprintf(m_output, " type=\"raster\"");  break;
				case SCREEN_TYPE_VECTOR:    fprintf(m_output, " type=\"vector\"");  break;
				case SCREEN_TYPE_LCD:       fprintf(m_output, " type=\"lcd\"");     break;
				default:                    fprintf(m_output, " type=\"unknown\""); break;
			}

			// output the orientation as a string
			switch (m_drivlist.driver().flags & ORIENTATION_MASK)
			{
				case ORIENTATION_FLIP_X:
					fprintf(m_output, " rotate=\"0\" flipx=\"yes\"");
					break;
				case ORIENTATION_FLIP_Y:
					fprintf(m_output, " rotate=\"180\" flipx=\"yes\"");
					break;
				case ORIENTATION_FLIP_X|ORIENTATION_FLIP_Y:
					fprintf(m_output, " rotate=\"180\"");
					break;
				case ORIENTATION_SWAP_XY:
					fprintf(m_output, " rotate=\"90\" flipx=\"yes\"");
					break;
				case ORIENTATION_SWAP_XY|ORIENTATION_FLIP_X:
					fprintf(m_output, " rotate=\"90\"");
					break;
				case ORIENTATION_SWAP_XY|ORIENTATION_FLIP_Y:
					fprintf(m_output, " rotate=\"270\"");
					break;
				case ORIENTATION_SWAP_XY|ORIENTATION_FLIP_X|ORIENTATION_FLIP_Y:
					fprintf(m_output, " rotate=\"270\" flipx=\"yes\"");
					break;
				default:
					fprintf(m_output, " rotate=\"0\"");
					break;
			}

			// output width and height only for games that are not vector
			if (screendev->screen_type() != SCREEN_TYPE_VECTOR)
			{
				const rectangle &visarea = screendev->visible_area();
				fprintf(m_output, " width=\"%d\"", visarea.width());
				fprintf(m_output, " height=\"%d\"", visarea.height());
			}

			// output refresh rate
			fprintf(m_output, " refresh=\"%f\"", ATTOSECONDS_TO_HZ(screendev->refresh_attoseconds()));

			// output raw video parameters only for games that are not vector
			// and had raw parameters specified
			if (screendev->screen_type() != SCREEN_TYPE_VECTOR && !screendev->oldstyle_vblank_supplied())
			{
				int pixclock = screendev->width() * screendev->height() * ATTOSECONDS_TO_HZ(screendev->refresh_attoseconds());

				fprintf(m_output, " pixclock=\"%d\"", pixclock);
				fprintf(m_output, " htotal=\"%d\"", screendev->width());
				fprintf(m_output, " hbend=\"%d\"", screendev->visible_area().min_x);
				fprintf(m_output, " hbstart=\"%d\"", screendev->visible_area().max_x+1);
				fprintf(m_output, " vtotal=\"%d\"", screendev->height());
				fprintf(m_output, " vbend=\"%d\"", screendev->visible_area().min_y);
				fprintf(m_output, " vbstart=\"%d\"", screendev->visible_area().max_y+1);
			}
			fprintf(m_output, " />\n");
		}
	}
}


//-------------------------------------------------
//  output_sound - print a list of all the
//  speakers
//------------------------------------------------

void info_xml_creator::output_sound(device_t &device)
{
	speaker_device_iterator spkiter(device);
	int speakers = spkiter.count();

	// if we have no sound, zero m_output the speaker count
	sound_interface_iterator snditer(device);
	if (snditer.first() == nullptr)
		speakers = 0;

	fprintf(m_output, "\t\t<sound channels=\"%d\"/>\n", speakers);
}


//-------------------------------------------------
//  output_input - print a summary of a game's
//  input
//-------------------------------------------------

void info_xml_creator::output_input(const ioport_list &portlist)
{
	// enumerated list of control types
	enum
	{
		ANALOG_TYPE_PADDLE,
		ANALOG_TYPE_PEDAL,
		ANALOG_TYPE_JOYSTICK,
		ANALOG_TYPE_POSITIONAL,
		ANALOG_TYPE_LIGHTGUN,
		ANALOG_TYPE_DIAL,
		ANALOG_TYPE_TRACKBALL,
		ANALOG_TYPE_MOUSE,
		ANALOG_TYPE_COUNT
	};

	// directions
	const UINT8 DIR_UP = 0x01;
	const UINT8 DIR_DOWN = 0x02;
	const UINT8 DIR_LEFT = 0x04;
	const UINT8 DIR_RIGHT = 0x08;
	const UINT8 DIR_4WAY = 0x10;

	// initialize the list of control types
	struct
	{
		const char *    type;           /* general type of input */
		bool            analog;
		bool            keyb;
		INT32           min;            /* analog minimum value */
		INT32           max;            /* analog maximum value  */
		INT32           sensitivity;    /* default analog sensitivity */
		INT32           keydelta;       /* default analog keydelta */
		bool            reverse;        /* default analog reverse setting */
	} control_info[ANALOG_TYPE_COUNT];

	memset(&control_info, 0, sizeof(control_info));

	// tracking info as we iterate
	int nplayer = 0;
	int nbutton = 0;
	int ncoin = 0;
	UINT8 joytype[3] = { 0,0,0 };
	bool service = false;
	bool tilt = false;
	bool keypad = false;
	bool keyboard = false;
	bool mahjong = false;
	bool hanafuda = false;
	bool gambling = false;

	// iterate over the ports
	for (ioport_port &port : portlist)
		for (ioport_field &field : port.fields())
		{
			int analogtype = -1;

			// track the highest player number
			if (nplayer < field.player() + 1)
				nplayer = field.player() + 1;

			// switch off of the type
			switch (field.type())
			{
				// map which joystick directions are present
				case IPT_JOYSTICK_UP:           joytype[0] |= DIR_UP | ((field.way() == 4) ? DIR_4WAY : 0);        break;
				case IPT_JOYSTICK_DOWN:         joytype[0] |= DIR_DOWN | ((field.way() == 4) ? DIR_4WAY : 0);  break;
				case IPT_JOYSTICK_LEFT:         joytype[0] |= DIR_LEFT | ((field.way() == 4) ? DIR_4WAY : 0);  break;
				case IPT_JOYSTICK_RIGHT:        joytype[0] |= DIR_RIGHT | ((field.way() == 4) ? DIR_4WAY : 0); break;

				case IPT_JOYSTICKLEFT_UP:       joytype[1] |= DIR_UP | ((field.way() == 4) ? DIR_4WAY : 0);        break;
				case IPT_JOYSTICKLEFT_DOWN:     joytype[1] |= DIR_DOWN | ((field.way() == 4) ? DIR_4WAY : 0);  break;
				case IPT_JOYSTICKLEFT_LEFT:     joytype[1] |= DIR_LEFT | ((field.way() == 4) ? DIR_4WAY : 0);  break;
				case IPT_JOYSTICKLEFT_RIGHT:    joytype[1] |= DIR_RIGHT | ((field.way() == 4) ? DIR_4WAY : 0); break;

				case IPT_JOYSTICKRIGHT_UP:      joytype[2] |= DIR_UP | ((field.way() == 4) ? DIR_4WAY : 0);        break;
				case IPT_JOYSTICKRIGHT_DOWN:    joytype[2] |= DIR_DOWN | ((field.way() == 4) ? DIR_4WAY : 0);  break;
				case IPT_JOYSTICKRIGHT_LEFT:    joytype[2] |= DIR_LEFT | ((field.way() == 4) ? DIR_4WAY : 0);  break;
				case IPT_JOYSTICKRIGHT_RIGHT:   joytype[2] |= DIR_RIGHT | ((field.way() == 4) ? DIR_4WAY : 0); break;

				// mark as an analog input, and get analog stats after switch
				case IPT_AD_STICK_X:
				case IPT_AD_STICK_Y:
				case IPT_AD_STICK_Z:
					control_info[analogtype = ANALOG_TYPE_JOYSTICK].type = "stick";
					break;

				case IPT_PADDLE:
				case IPT_PADDLE_V:
					control_info[analogtype = ANALOG_TYPE_PADDLE].type = "paddle";
					break;

				case IPT_PEDAL:
				case IPT_PEDAL2:
				case IPT_PEDAL3:
					control_info[analogtype = ANALOG_TYPE_PEDAL].type = "pedal";
					break;

				case IPT_LIGHTGUN_X:
				case IPT_LIGHTGUN_Y:
					control_info[analogtype = ANALOG_TYPE_LIGHTGUN].type = "lightgun";
					break;

				case IPT_POSITIONAL:
				case IPT_POSITIONAL_V:
					control_info[analogtype = ANALOG_TYPE_POSITIONAL].type = "positional";
					break;

				case IPT_DIAL:
				case IPT_DIAL_V:
					control_info[analogtype = ANALOG_TYPE_DIAL].type = "dial";
					break;

				case IPT_TRACKBALL_X:
				case IPT_TRACKBALL_Y:
					control_info[analogtype = ANALOG_TYPE_TRACKBALL].type = "trackball";
					break;

				case IPT_MOUSE_X:
				case IPT_MOUSE_Y:
					control_info[analogtype = ANALOG_TYPE_MOUSE].type = "mouse";
					break;

				// track maximum button index
				case IPT_BUTTON1:
				case IPT_BUTTON2:
				case IPT_BUTTON3:
				case IPT_BUTTON4:
				case IPT_BUTTON5:
				case IPT_BUTTON6:
				case IPT_BUTTON7:
				case IPT_BUTTON8:
				case IPT_BUTTON9:
				case IPT_BUTTON10:
				case IPT_BUTTON11:
				case IPT_BUTTON12:
				case IPT_BUTTON13:
				case IPT_BUTTON14:
				case IPT_BUTTON15:
				case IPT_BUTTON16:
					nbutton = MAX(nbutton, field.type() - IPT_BUTTON1 + 1);
					break;

				// track maximum coin index
				case IPT_COIN1:
				case IPT_COIN2:
				case IPT_COIN3:
				case IPT_COIN4:
				case IPT_COIN5:
				case IPT_COIN6:
				case IPT_COIN7:
				case IPT_COIN8:
					ncoin = MAX(ncoin, field.type() - IPT_COIN1 + 1);
					break;

				// track presence of these guys
				case IPT_KEYPAD:
					keypad = true;
					break;

				case IPT_KEYBOARD:
					keyboard = true;
					break;

				// additional types
				case IPT_SERVICE:
					service = true;
					break;

				case IPT_TILT:
					tilt = true;
					break;

				default:
					if (field.type() > IPT_MAHJONG_FIRST && field.type() < IPT_MAHJONG_LAST)
						mahjong = true;
					else if (field.type() > IPT_HANAFUDA_FIRST && field.type() < IPT_HANAFUDA_LAST)
						hanafuda = true;
					else if (field.type() > IPT_GAMBLING_FIRST && field.type() < IPT_GAMBLING_LAST)
						gambling = true;
					break;
			}

			// get the analog stats
			if (analogtype != -1)
			{
				if (field.minval() != 0)
					control_info[analogtype].min = field.minval();
				if (field.maxval() != 0)
					control_info[analogtype].max = field.maxval();
				if (field.sensitivity() != 0)
					control_info[analogtype].sensitivity = field.sensitivity();
				if (field.delta() != 0)
					control_info[analogtype].keydelta = field.delta();
				if (field.analog_reverse() != 0)
					control_info[analogtype].reverse = true;
			}
		}

	// output the basic info
	fprintf(m_output, "\t\t<input");
	fprintf(m_output, " players=\"%d\"", nplayer);
	if (nbutton != 0)
		fprintf(m_output, " buttons=\"%d\"", nbutton);
	if (ncoin != 0)
		fprintf(m_output, " coins=\"%d\"", ncoin);
	if (service)
		fprintf(m_output, " service=\"yes\"");
	if (tilt)
		fprintf(m_output, " tilt=\"yes\"");
	fprintf(m_output, ">\n");

	// output the joystick types
	if (joytype[1]==0 && joytype[2]!=0) { joytype[1] = joytype[2]; joytype[2] = 0; }
	if (joytype[0]==0 && joytype[1]!=0) { joytype[0] = joytype[1]; joytype[1] = 0; }
	if (joytype[1]==0 && joytype[2]!=0) { joytype[1] = joytype[2]; joytype[2] = 0; }
	if (joytype[0] != 0)
	{
		const char *joys = (joytype[2]!=0) ? "triple" : (joytype[1]!=0) ? "double" : "";
		fprintf(m_output, "\t\t\t<control type=\"%sjoy\"", joys);
		for (int lp=0; lp<3 && joytype[lp]!=0; lp++)
		{
			const char *plural = (lp==2) ? "3" : (lp==1) ? "2" : "";
			const char *ways;
			switch (joytype[lp] & (DIR_UP | DIR_DOWN | DIR_LEFT | DIR_RIGHT))
			{
				case DIR_UP | DIR_DOWN | DIR_LEFT | DIR_RIGHT:
					ways = ((joytype[lp] & DIR_4WAY) != 0) ? "4" : "8";
					break;
				case DIR_LEFT | DIR_RIGHT:
					ways = "2";
					break;
				case DIR_UP | DIR_DOWN:
					ways = "vertical2";
					break;
				case DIR_UP:
				case DIR_DOWN:
				case DIR_LEFT:
				case DIR_RIGHT:
					ways = "1";
					break;
				case DIR_UP | DIR_DOWN | DIR_LEFT:
				case DIR_UP | DIR_DOWN | DIR_RIGHT:
				case DIR_UP | DIR_LEFT | DIR_RIGHT:
				case DIR_DOWN | DIR_LEFT | DIR_RIGHT:
					ways = ((joytype[lp] & DIR_4WAY) != 0) ? "3 (half4)" : "5 (half8)";
					break;
				default:
					ways = "strange2";
					break;
			}
			fprintf(m_output, " ways%s=\"%s\"", plural,ways);
		}
		fprintf(m_output, "/>\n");
	}

	// output analog types
	for (auto & elem : control_info)
		if (elem.type != nullptr)
		{
			fprintf(m_output, "\t\t\t<control type=\"%s\"", xml_normalize_string(elem.type));
			if (elem.min != 0 || elem.max != 0)
			{
				fprintf(m_output, " minimum=\"%d\"", elem.min);
				fprintf(m_output, " maximum=\"%d\"", elem.max);
			}
			if (elem.sensitivity != 0)
				fprintf(m_output, " sensitivity=\"%d\"", elem.sensitivity);
			if (elem.keydelta != 0)
				fprintf(m_output, " keydelta=\"%d\"", elem.keydelta);
			if (elem.reverse)
				fprintf(m_output, " reverse=\"yes\"");

			fprintf(m_output, "/>\n");
		}

	// output keypad and keyboard
	if (keypad)
		fprintf(m_output, "\t\t\t<control type=\"keypad\"/>\n");
	if (keyboard)
		fprintf(m_output, "\t\t\t<control type=\"keyboard\"/>\n");

	// misc
	if (mahjong)
		fprintf(m_output, "\t\t\t<control type=\"mahjong\"/>\n");
	if (hanafuda)
		fprintf(m_output, "\t\t\t<control type=\"hanafuda\"/>\n");
	if (gambling)
		fprintf(m_output, "\t\t\t<control type=\"gambling\"/>\n");

	fprintf(m_output, "\t\t</input>\n");
}


//-------------------------------------------------
//  output_switches - print the configurations or
//  DIP switch settings
//-------------------------------------------------

void info_xml_creator::output_switches(const ioport_list &portlist, const char *root_tag, int type, const char *outertag, const char *innertag)
{
	// iterate looking for DIP switches
	for (ioport_port &port : portlist)
		for (ioport_field &field : port.fields())
			if (field.type() == type)
			{
				std::ostringstream output;

				std::string newtag(port.tag()), oldtag(":");
				newtag = newtag.substr(newtag.find(oldtag.append(root_tag)) + oldtag.length());

				// output the switch name information
				std::string normalized_field_name(xml_normalize_string(field.name()));
				std::string normalized_newtag(xml_normalize_string(newtag.c_str()));
				util::stream_format(output,"\t\t<%s name=\"%s\" tag=\"%s\" mask=\"%u\">\n", outertag, normalized_field_name.c_str(), normalized_newtag.c_str(), field.mask());

				// loop over settings
				for (ioport_setting &setting : field.settings())
				{
					util::stream_format(output,"\t\t\t<%s name=\"%s\" value=\"%u\"%s/>\n", innertag, xml_normalize_string(setting.name()), setting.value(), setting.value() == field.defvalue() ? " default=\"yes\"" : "");
				}

				// terminate the switch entry
				util::stream_format(output,"\t\t</%s>\n", outertag);

				fprintf(m_output, "%s", output.str().c_str());
			}
}

//-------------------------------------------------
//  output_ports - print the structure of input
//  ports in the driver
//-------------------------------------------------
void info_xml_creator::output_ports(const ioport_list &portlist)
{
	// cycle through ports
	for (ioport_port &port : portlist)
	{
<<<<<<< HEAD
		fprintf(m_output,"\t\t<port tag=\"%s\">\n", port.tag());
		for (ioport_field &field : port.fields())
=======
		fprintf(m_output,"\t\t<port tag=\"%s\">\n", xml_normalize_string(port->tag()));
		for (ioport_field *field = port->first_field(); field != nullptr; field = field->next())
>>>>>>> ad04466a
		{
			if(field.is_analog())
				fprintf(m_output,"\t\t\t<analog mask=\"%u\"/>\n", field.mask());
		}
		// close element
		fprintf(m_output,"\t\t</port>\n");
	}

}

//-------------------------------------------------
//  output_adjusters - print the Analog
//  Adjusters for a game
//-------------------------------------------------

void info_xml_creator::output_adjusters(const ioport_list &portlist)
{
	// iterate looking for Adjusters
	for (ioport_port &port : portlist)
		for (ioport_field &field : port.fields())
			if (field.type() == IPT_ADJUSTER)
				fprintf(m_output, "\t\t<adjuster name=\"%s\" default=\"%d\"/>\n", xml_normalize_string(field.name()), field.defvalue());
}


//-------------------------------------------------
//  output_driver - print driver status
//-------------------------------------------------

void info_xml_creator::output_driver()
{
	fprintf(m_output, "\t\t<driver");

	/* The status entry is an hint for frontend authors */
	/* to select working and not working games without */
	/* the need to know all the other status entries. */
	/* Games marked as status=good are perfectly emulated, games */
	/* marked as status=imperfect are emulated with only */
	/* some minor issues, games marked as status=preliminary */
	/* don't work or have major emulation problems. */

	if (m_drivlist.driver().flags & (MACHINE_NOT_WORKING | MACHINE_UNEMULATED_PROTECTION | MACHINE_NO_SOUND | MACHINE_WRONG_COLORS | MACHINE_MECHANICAL))
		fprintf(m_output, " status=\"preliminary\"");
	else if (m_drivlist.driver().flags & (MACHINE_IMPERFECT_COLORS | MACHINE_IMPERFECT_SOUND | MACHINE_IMPERFECT_GRAPHICS))
		fprintf(m_output, " status=\"imperfect\"");
	else
		fprintf(m_output, " status=\"good\"");

	if (m_drivlist.driver().flags & MACHINE_NOT_WORKING)
		fprintf(m_output, " emulation=\"preliminary\"");
	else
		fprintf(m_output, " emulation=\"good\"");

	if (m_drivlist.driver().flags & MACHINE_WRONG_COLORS)
		fprintf(m_output, " color=\"preliminary\"");
	else if (m_drivlist.driver().flags & MACHINE_IMPERFECT_COLORS)
		fprintf(m_output, " color=\"imperfect\"");
	else
		fprintf(m_output, " color=\"good\"");

	if (m_drivlist.driver().flags & MACHINE_NO_SOUND)
		fprintf(m_output, " sound=\"preliminary\"");
	else if (m_drivlist.driver().flags & MACHINE_IMPERFECT_SOUND)
		fprintf(m_output, " sound=\"imperfect\"");
	else
		fprintf(m_output, " sound=\"good\"");

	if (m_drivlist.driver().flags & MACHINE_IMPERFECT_GRAPHICS)
		fprintf(m_output, " graphic=\"imperfect\"");
	else
		fprintf(m_output, " graphic=\"good\"");

	if (m_drivlist.driver().flags & MACHINE_NO_COCKTAIL)
		fprintf(m_output, " cocktail=\"preliminary\"");

	if (m_drivlist.driver().flags & MACHINE_UNEMULATED_PROTECTION)
		fprintf(m_output, " protection=\"preliminary\"");

	if (m_drivlist.driver().flags & MACHINE_SUPPORTS_SAVE)
		fprintf(m_output, " savestate=\"supported\"");
	else
		fprintf(m_output, " savestate=\"unsupported\"");

	fprintf(m_output, "/>\n");
}


//-------------------------------------------------
//  output_images - prints m_output all info on
//  image devices
//-------------------------------------------------

void info_xml_creator::output_images(device_t &device, const char *root_tag)
{
	image_interface_iterator iter(device);
	for (const device_image_interface *imagedev = iter.first(); imagedev != nullptr; imagedev = iter.next())
	{
		if (strcmp(imagedev->device().tag(), device.tag()))
		{
			std::string newtag(imagedev->device().tag()), oldtag(":");
			newtag = newtag.substr(newtag.find(oldtag.append(root_tag)) + oldtag.length());

			// print m_output device type
			fprintf(m_output, "\t\t<device type=\"%s\"", xml_normalize_string(imagedev->image_type_name()));

			// does this device have a tag?
			if (imagedev->device().tag())
				fprintf(m_output, " tag=\"%s\"", xml_normalize_string(newtag.c_str()));

			// is this device mandatory?
			if (imagedev->must_be_loaded())
				fprintf(m_output, " mandatory=\"1\"");

			if (imagedev->image_interface() && imagedev->image_interface()[0])
				fprintf(m_output, " interface=\"%s\"", xml_normalize_string(imagedev->image_interface()));

			// close the XML tag
			fprintf(m_output, ">\n");

			const char *name = imagedev->instance_name();
			const char *shortname = imagedev->brief_instance_name();

			fprintf(m_output, "\t\t\t<instance");
			fprintf(m_output, " name=\"%s\"", xml_normalize_string(name));
			fprintf(m_output, " briefname=\"%s\"", xml_normalize_string(shortname));
			fprintf(m_output, "/>\n");

			std::string extensions(imagedev->file_extensions());

			char *ext = strtok((char *)extensions.c_str(), ",");
			while (ext != nullptr)
			{
				fprintf(m_output, "\t\t\t<extension");
				fprintf(m_output, " name=\"%s\"", xml_normalize_string(ext));
				fprintf(m_output, "/>\n");
				ext = strtok(nullptr, ",");
			}

			fprintf(m_output, "\t\t</device>\n");
		}
	}
}


//-------------------------------------------------
//  output_images - prints all info about slots
//-------------------------------------------------

void info_xml_creator::output_slots(device_t &device, const char *root_tag)
{
	slot_interface_iterator iter(device);
	for (const device_slot_interface *slot = iter.first(); slot != nullptr; slot = iter.next())
	{
		if (slot->fixed()) continue;    // or shall we list these as non-configurable?

		if (strcmp(slot->device().tag(), device.tag()))
		{
			std::string newtag(slot->device().tag()), oldtag(":");
			newtag = newtag.substr(newtag.find(oldtag.append(root_tag)) + oldtag.length());

			// print m_output device type
			fprintf(m_output, "\t\t<slot name=\"%s\">\n", xml_normalize_string(newtag.c_str()));

			/*
			 if (slot->slot_interface()[0])
			 fprintf(m_output, " interface=\"%s\"", xml_normalize_string(slot->slot_interface()));
			 */

			for (const device_slot_option &option : slot->option_list())
			{
				if (option.selectable())
				{
					device_t *dev = const_cast<machine_config &>(m_drivlist.config()).device_add(&m_drivlist.config().root_device(), "dummy", option.devtype(), 0);
					if (!dev->configured())
						dev->config_complete();

					fprintf(m_output, "\t\t\t<slotoption");
					fprintf(m_output, " name=\"%s\"", xml_normalize_string(option.name()));
					fprintf(m_output, " devname=\"%s\"", xml_normalize_string(dev->shortname()));
					if (slot->default_option() != nullptr && strcmp(slot->default_option(),option.name())==0)
						fprintf(m_output, " default=\"yes\"");
					fprintf(m_output, "/>\n");
					const_cast<machine_config &>(m_drivlist.config()).device_remove(&m_drivlist.config().root_device(), "dummy");
				}
			}

			fprintf(m_output, "\t\t</slot>\n");
		}
	}
}


//-------------------------------------------------
//  output_software_list - print the information
//  for all known software lists for this system
//-------------------------------------------------

void info_xml_creator::output_software_list()
{
	software_list_device_iterator iter(m_drivlist.config().root_device());
	for (const software_list_device *swlist = iter.first(); swlist != nullptr; swlist = iter.next())
	{
		fprintf(m_output, "\t\t<softwarelist name=\"%s\" ", swlist->list_name());
		fprintf(m_output, "status=\"%s\" ", (swlist->list_type() == SOFTWARE_LIST_ORIGINAL_SYSTEM) ? "original" : "compatible");
		if (swlist->filter()) {
			fprintf(m_output, "filter=\"%s\" ", swlist->filter());
		}
		fprintf(m_output, "/>\n");
	}
}



//-------------------------------------------------
//  output_ramoptions - prints m_output all RAM
//  options for this system
//-------------------------------------------------

void info_xml_creator::output_ramoptions()
{
	ram_device_iterator iter(m_drivlist.config().root_device());
	for (const ram_device *ram = iter.first(); ram != nullptr; ram = iter.next())
	{
		fprintf(m_output, "\t\t<ramoption default=\"1\">%u</ramoption>\n", ram->default_size());

		if (ram->extra_options() != nullptr)
		{
			std::string options(ram->extra_options());
			for (int start = 0, end = options.find_first_of(',');; start = end + 1, end = options.find_first_of(',', start))
			{
				std::string option;
				option.assign(options.substr(start, (end == -1) ? -1 : end - start));
				fprintf(m_output, "\t\t<ramoption>%u</ramoption>\n", ram_device::parse_string(option.c_str()));
				if (end == -1)
					break;
			}
		}
	}
}


//-------------------------------------------------
//  get_merge_name - get the rom name from a
//  parent set
//-------------------------------------------------

const char *info_xml_creator::get_merge_name(const hash_collection &romhashes)
{
	// walk the parent chain
	const char *merge_name = nullptr;
	for (int clone_of = m_drivlist.find(m_drivlist.driver().parent); clone_of != -1; clone_of = m_drivlist.find(m_drivlist.driver(clone_of).parent))
	{
		// look in the parent's ROMs
		device_t *device = &m_drivlist.config(clone_of, m_lookup_options).root_device();
		for (const rom_entry *pregion = rom_first_region(*device); pregion != nullptr; pregion = rom_next_region(pregion))
			for (const rom_entry *prom = rom_first_file(pregion); prom != nullptr; prom = rom_next_file(prom))
			{
				hash_collection phashes(ROM_GETHASHDATA(prom));
				if (!phashes.flag(hash_collection::FLAG_NO_DUMP) && romhashes == phashes)
				{
					// stop when we find a match
					merge_name = ROM_GETNAME(prom);
					break;
				}
			}
	}

	return merge_name;
}<|MERGE_RESOLUTION|>--- conflicted
+++ resolved
@@ -1128,13 +1128,8 @@
 	// cycle through ports
 	for (ioport_port &port : portlist)
 	{
-<<<<<<< HEAD
-		fprintf(m_output,"\t\t<port tag=\"%s\">\n", port.tag());
+		fprintf(m_output,"\t\t<port tag=\"%s\">\n", xml_normalize_string(port->tag()));
 		for (ioport_field &field : port.fields())
-=======
-		fprintf(m_output,"\t\t<port tag=\"%s\">\n", xml_normalize_string(port->tag()));
-		for (ioport_field *field = port->first_field(); field != nullptr; field = field->next())
->>>>>>> ad04466a
 		{
 			if(field.is_analog())
 				fprintf(m_output,"\t\t\t<analog mask=\"%u\"/>\n", field.mask());
